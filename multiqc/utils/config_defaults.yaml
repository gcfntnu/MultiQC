#################################################################
# MultiQC Defaults
#################################################################
# This file contains the default configuration options
# for MultiQC. IT SHOULD NOT BE EDITED. If you want to
# change any of these config options, create a new file
# in any of the following locations:
#  1. <installation_dir>/multiqc_config.yaml (not pip or conda)
#  2. ~/.multiqc_config.yaml
#  3. <working directory>/multiqc_config.yaml
#################################################################

title: null
subtitle: null
intro_text: null
report_comment: null
report_header_info: null
show_analysis_paths: True
show_analysis_time: True
config_file: null
custom_logo: null
custom_logo_url: null
custom_logo_title: null
simple_output: false
template: "default"
profile_runtime: false
pandoc_template: null
read_count_multiplier: 0.000001
read_count_prefix: "M"
read_count_desc: "millions"
long_read_count_multiplier: 0.001
long_read_count_prefix: "K"
long_read_count_desc: "thousands"
base_count_multiplier: 0.000001
base_count_prefix: "Mb"
base_count_desc: "millions"
output_fn_name: "multiqc_report.html"
data_dir_name: "multiqc_data"
plots_dir_name: "multiqc_plots"
data_format: "tsv"
module_tag: []
force: false
prepend_dirs: false
prepend_dirs_depth: 0
prepend_dirs_sep: " | "
file_list: false

make_data_dir: true
zip_data_dir: false
data_dump_file: true
megaqc_url: false
megaqc_access_token: null
megaqc_timeout: 30
export_plots: false
plots_force_flat: false
plots_force_interactive: false
plots_flat_numseries: 100
num_datasets_plot_limit: 50
collapse_tables: true
max_table_rows: 500
table_columns_visible: {}
table_columns_placement: {}
table_cond_formatting_colours:
  - blue: "#337ab7"
  - lbue: "#5bc0de"
  - pass: "#5cb85c"
  - warn: "#f0ad4e"
  - fail: "#d9534f"
table_cond_formatting_rules:
  all_columns:
    pass:
      - s_eq: "pass"
      - s_eq: "true"
    warn:
      - s_eq: "warn"
      - s_eq: "unknown"
    fail:
      - s_eq: "fail"
      - s_eq: "false"
  # PURPLE module - QC Status column
  # TODO: Should update the table plotting code so that this can go in pconfig
  QCStatus:
    fail:
      - s_contains: "fail"
decimalPoint_format: null
thousandsSep_format: null
remove_sections: []
section_comments: {}
lint: False
custom_plot_config: {}

ignore_symlinks: false
ignore_images: true
fn_ignore_dirs:
  - "multiqc_data"
  - "icarus_viewers" # quast
  - "runs_per_reference" # quast
  - "not_aligned" # quast
  - "contigs_reports" # quast

fn_ignore_paths:
  - "*/work/??/??????????????????????????????" # Nextflow work directories - always same hash lengths
  - "*/.snakemake"
  - "*/.singularity" # Singularity cache path
  - "*/__pycache__"
  - "*/site-packages/multiqc" # MultiQC installation directory
sample_names_ignore: []
sample_names_ignore_re: []
sample_names_rename_buttons: []
sample_names_rename: []
show_hide_buttons: []
show_hide_patterns: []
show_hide_regex: []
show_hide_mode: []
no_version_check: false
log_filesize_limit: 10000000
report_readerrors: false
skip_generalstats: false
data_format_extensions:
  tsv: "txt"
  json: "json"
  yaml: "yaml"
export_plot_formats:
  - "png"
  - "svg"
  - "pdf"

# Custom Config settings
custom_content:
  order: []

# Option to disable sample name cleaning if desired
fn_clean_sample_names: true

# Used for cleaning sample names. Should be strings.
# NB: These are removed in order!
fn_clean_exts:
  - ".gz"
  - ".fastq"
  - ".fq"
  - ".bam"
  - ".sam"
  - ".sra"
  - ".vcf"
  - ".dat"
  - "_tophat"
  - ".log"
  - ".stderr"
  - ".out"
  - ".spp"
  - ".fa"
  - ".fasta"
  - ".png"
  - ".jpg"
  - ".jpeg"
  - ".html"
  - "Log.final"
  - "ReadsPerGene"
  - ".flagstat"
  - "_star_aligned"
  - "_fastqc"
  - ".hicup"
  - ".counts"
  - "_counts"
  - ".txt"
  - ".tsv"
  - ".csv"
  - ".aligned"
  - "Aligned"
  - ".merge"
  - ".deduplicated"
  - ".dedup"
  - ".clean"
  - ".sorted"
  - ".report"
  - "| stdin"
  - ".geneBodyCoverage"
  - ".inner_distance_freq"
  - ".junctionSaturation_plot.r"
  - ".pos.DupRate.xls"
  - ".GC.xls"
  - "_slamdunk"
  - "_bismark"
  - ".conpair"
  - ".concordance"
  - ".contamination"
  - ".BEST.results"
  - "_peaks.xls"
  - ".relatedness"
  - ".cnt"
  - ".aqhist"
  - ".bhist"
  - ".bincov"
  - ".bqhist"
  - ".covhist"
  - ".covstats"
  - ".ehist"
  - ".gchist"
  - ".idhist"
  - ".ihist"
  - ".indelhist"
  - ".lhist"
  - ".mhist"
  - ".qahist"
  - ".qhist"
  - ".rpkm"
  - ".selfSM"
  - ".extendedFrags"
  - "_SummaryStatistics"
  - ".purple.purity"
  - ".purple.qc"
  - ".trim"
  - ".bowtie2"
  - ".mkD"
  - ".highfreq"
  - ".lowfreq"
  - ".consensus"
  - ".snpEff"
  - ".snpeff"
  - ".scaffolds"
  - ".contigs"
  - ".kraken2"
  - ".ccurve"
  - ".hisat2"
  - "_duprate"
  - ".markdup"
  - ".read_distribution"
  - ".junction_annotation"
  - ".infer_experiment"
  - ".biotype"
  - ".ivar"
  - ".mpileup"
  - ".primer_trim"
  - ".mapped"
  - ".vep"
  - "_vep"

# These are removed after the above, only if sample names
# start or end with this string. Again, removed in order.
fn_clean_trim:
<<<<<<< HEAD
    - '.'
    - ':'
    - '_'
    - '-'
    - '.r'
    - '_val'
    - '.idxstats'
    - '_trimmed'
    - '.trimmed'
    - '.csv'
    - '.yaml'
    - '.yml'
    - '.json'
    - '_mqc'
    - 'short_summary_'
    - '_summary'
    - '.summary'
    - '.align'
    - '.h5'
    - '_matrix'
    - '.stats'
    - '.hist'
    - '.phased'
=======
  - "."
  - ":"
  - "_"
  - "-"
  - ".r"
  - "_val"
  - ".idxstats"
  - "_trimmed"
  - ".trimmed"
  - ".csv"
  - ".yaml"
  - ".yml"
  - ".json"
  - "_mqc"
  - "short_summary_"
  - "_summary"
  - ".summary"
  - ".align"
  - ".h5"
  - "_matrix"
  - ".stats"
  - ".hist"
>>>>>>> 696c1ce8

# Files to ignore when indexing files.
# Grep file match patterns.
fn_ignore_files:
  - ".DS_Store"
  - ".py[cod]"
  - "*.bam"
  - "*.bai"
  - "*.sam"
  - "*.fq.gz"
  - "*.fastq.gz"
  - "*.fq"
  - "*.fastq"
  - "*.fa"
  - "*.gtf"
  - "*.bed"
  - "*.vcf"
  - "*.tbi"
  - "*.txt.gz"
  - "*.pdf"
  - "*.md5"
  - "*[!s][!u][!m][!_\\.m][!mva][!qer][!cpy].html" # Allow _mqc.html, _vep.html and summary.html files

# Favourite modules that should appear at the top in preference
# This is in addition to those below. These appear above _all_ other
# modules (even those not present in the below list).
top_modules: []

# Order that modules should appear in report. Try to list in order of analysis.
module_order:
  # MultiQC general module for catching output from custom scripts
  - "custom_content"
  # Post-alignment QC
  - ngsderive:
      module_tag:
        - DNA
        - RNA
  - purple:
      module_tag:
        - DNA
        - cancer
  - conpair:
      module_tag:
        - WGS
        - cancer
        - DNA
  - peddy:
      module_tag:
        - DNA
  - somalier:
      module_tag:
        - DNA
        - Methylation
        - WGS
        - cancer
        - chip
        - RNA
  - methylQA:
      module_tag:
        - Methylation
        - DNA
  - mosdepth:
      module_tag:
        - DNA
        - RNA
  - phantompeakqualtools:
      module_tag:
        - chip
  - qualimap:
      module_tag:
        - DNA
        - RNA
  - preseq:
      module_tag:
        - DNA
        - RNA
  - quast:
      module_tag:
        - DNA
        - metagenomics
        - Denovo
  - qorts:
      module_tag:
        - RNA
  - rna_seqc:
      module_tag:
        - RNA
  - rockhopper:
      module_tag:
        - RNA
  - rsem:
      module_tag:
        - RNA
  - rseqc:
      module_tag:
        - RNA
  - busco:
      module_tag:
        - Denovo
  - bustools:
      module_tag:
        - RNA
  - goleft_indexcov:
      module_tag:
        - DNA
  - disambiguate:
      module_tag:
        - RNA
  - supernova:
      module_tag:
        - DNA
        - Denovo
  - deeptools:
      module_tag:
        - DNA
        - RNA
        - chip
  - sargasso:
      module_tag:
        - RNA
  - verifybamid:
      module_tag:
        - DNA
  - mirtrace:
      module_tag:
        - smRNA
        - miRNA
  - happy:
      module_tag:
        - DNA
  - mirtop:
      module_tag:
        - miRNA

  # Post-alignment processing
  - homer:
      module_tag:
        - RNA
        - DNA
        - chip
  - hops:
      module_tag:
        - DNA
        - metagenomics
        - ancient
  - macs2:
      module_tag:
        - chip
  - theta2:
      module_tag:
        - DNA
        - cancer
  - snpeff:
      module_tag:
        - DNA
  - gatk:
      module_tag:
        - DNA
  - htseq:
      module_tag:
        - DNA
        - RNA
  - bcftools:
      module_tag:
        - DNA
  - featureCounts:
      module_tag:
        - DNA
        - RNA
  - fgbio:
      module_tag:
        - DNA
        - RNA
        - umi
  - dragen:
      module_tag:
        - DNA
        - RNA
  - dedup:
      module_tag:
        - DNA
        - ancient
  - damageprofiler:
      module_tag:
        - DNA
        - ancient
  - biobambam2:
      module_tag:
        - DNA
        - RNA
  - jcvi:
      module_tag:
        - denovo
  - mtnucratio:
      module_tag:
        - DNA
        - ancient
  - picard:
      module_tag:
        - DNA
        - RNA
  - vep:
      module_tag:
        - DNA
  - sentieon:
      module_tag:
        - DNA
  - prokka:
      module_tag:
        - prokarytotic
        - denovo
  - qc3C:
      module_tag:
        - hi-c
  - samblaster:
      module_tag:
        - DNA
        - RNA
  - samtools:
      module_tag:
        - DNA
        - RNA
  - sexdeterrmine:
      module_tag:
        - DNA
  - eigenstratdatabasetools:
      module_tag:
        - DNA
  - bamtools:
      module_tag:
        - DNA
        - RNA
  - jellyfish:
      module_tag:
        - DNA
  - vcftools:
      module_tag:
        - DNA
  - longranger:
      module_tag:
        - DNA
        - WGS
  - stacks:
      module_tag:
        - DNA
  - varscan2:
      module_tag:
        - DNA

<<<<<<< HEAD
    # Alignment tool stats
    - bbmap:
        module_tag:
            - DNA
            - RNA
    - bismark:
        module_tag:
            - DNA
            - methylation
    - biscuit:
        module_tag:
            - DNA
            - methylation
    - hicexplorer:
        module_tag:
            - hi-c
    - hicup:
        module_tag:
            - hi-c
    - hicpro:
        module_tag:
            - hi-c
    - salmon:
        module_tag:
            - RNA
    - kallisto:
        module_tag:
            - RNA
    - slamdunk:
        module_tag:
            - slam
    - star:
        module_tag:
            - RNA
    - hisat2:
        module_tag:
            - RNA
    - tophat:
        module_tag:
            - RNA
    - bowtie2:
        module_tag:
            - RNA
    - bowtie1:
        module_tag:
            - RNA
    - snpsplit:
        module_tag:
            - DNA
            - RNA
            - methylation
            - allele-specific

    # Pre-alignment QC
    - kat:
        module_tag:
            - DNA
    - leehom:
        module_tag:
            - RNA
            - DNA
    - adapterRemoval:
        module_tag:
            - RNA
            - DNA
    - clipandmerge:
        module_tag:
            - DNA
            - ancient
    - cutadapt:
        module_tag:
            - RNA
            - DNA
    - flexbar:
        module_tag:
            - RNA
            - DNA
    - kaiju:
        module_tag:
            - DNA
            - Metagenomics
    - kraken:
        module_tag:
            - DNA
            - Metagenomics
    - malt:
        module_tag:
            - DNA
            - Metagenomics
            - ancient
    - trimmomatic:
        module_tag:
            - RNA
            - DNA
    - sickle:
        module_tag:
            - RNA
            - DNA
    - skewer:
        module_tag:
            - RNA
            - DNA
    - sortmerna:
        module_tag:
            - RNA
            - DNA
    - biobloomtools:
        module_tag:
            - RNA
            - DNA
    - fastq_screen:
        module_tag:
            - RNA
            - DNA
    - afterqc:
        module_tag:
            - RNA
            - DNA
    - fastp:
        module_tag:
            - RNA
            - DNA
    - fastqc:
        module_tag:
            - RNA
            - DNA
    - pychopper:
        module_tag:
            - RNA
    - pycoqc:
        module_tag:
            - DNA
            - RNA
    - minionqc:
        module_tag:
            - DNA
            - RNA
    - multivcfanalyzer:
        module_tag:
            - DNA
            - ancient
    - clusterflow:
        module_tag:
            - RNA
            - DNA
            - methylation
    - bcl2fastq:
        module_tag:
            - RNA
            - DNA
            - methylation
    - interop:
        module_tag:
            - RNA
            - DNA
            - methylation
    - ivar:
        module_tag:
            - RNA
            - epidemiology
            - virus
    - flash:
        module_tag:
            - DNA
            - RNA

    - seqyclean:
        module_tag:
            - DNA
            - RNA
    - whatshap:
        module_tag:
            - DNA
=======
  # Alignment tool stats
  - bbmap:
      module_tag:
        - DNA
        - RNA
  - bismark:
      module_tag:
        - DNA
        - methylation
  - biscuit:
      module_tag:
        - DNA
        - methylation
  - hicexplorer:
      module_tag:
        - hi-c
  - hicup:
      module_tag:
        - hi-c
  - hicpro:
      module_tag:
        - hi-c
  - salmon:
      module_tag:
        - RNA
  - kallisto:
      module_tag:
        - RNA
  - slamdunk:
      module_tag:
        - slam
  - star:
      module_tag:
        - RNA
  - hisat2:
      module_tag:
        - RNA
  - tophat:
      module_tag:
        - RNA
  - bowtie2:
      module_tag:
        - RNA
  - bowtie1:
      module_tag:
        - RNA
  - snpsplit:
      module_tag:
        - DNA
        - RNA
        - methylation
        - allele-specific
  - pangolin:
      module_tag:
        - DNA
        - virus
  # Pre-alignment QC
  - kat:
      module_tag:
        - DNA
  - leehom:
      module_tag:
        - RNA
        - DNA
  - adapterRemoval:
      module_tag:
        - RNA
        - DNA
  - clipandmerge:
      module_tag:
        - DNA
        - ancient
  - cutadapt:
      module_tag:
        - RNA
        - DNA
  - flexbar:
      module_tag:
        - RNA
        - DNA
  - kaiju:
      module_tag:
        - DNA
        - metagenomics
  - kraken:
      module_tag:
        - DNA
        - metagenomics
  - malt:
      module_tag:
        - DNA
        - metagenomics
        - ancient
  - trimmomatic:
      module_tag:
        - RNA
        - DNA
  - sickle:
      module_tag:
        - RNA
        - DNA
  - skewer:
      module_tag:
        - RNA
        - DNA
  - sortmerna:
      module_tag:
        - RNA
        - DNA
  - biobloomtools:
      module_tag:
        - RNA
        - DNA
  - fastq_screen:
      module_tag:
        - RNA
        - DNA
  - afterqc:
      module_tag:
        - RNA
        - DNA
  - fastp:
      module_tag:
        - RNA
        - DNA
  - fastqc:
      module_tag:
        - RNA
        - DNA
  - pychopper:
      module_tag:
        - RNA
  - pycoqc:
      module_tag:
        - DNA
        - RNA
  - minionqc:
      module_tag:
        - DNA
        - RNA
  - multivcfanalyzer:
      module_tag:
        - DNA
        - ancient
  - clusterflow:
      module_tag:
        - RNA
        - DNA
        - methylation
  - bcl2fastq:
      module_tag:
        - RNA
        - DNA
        - methylation
  - interop:
      module_tag:
        - RNA
        - DNA
        - methylation
  - ivar:
      module_tag:
        - RNA
        - epidemiology
        - virus
  - flash:
      module_tag:
        - DNA
        - RNA
  - seqyclean:
      module_tag:
        - DNA
        - RNA
  - optitype:
      module_tag:
        - DNA
        - RNA
        - HLATyping
>>>>>>> 696c1ce8
<|MERGE_RESOLUTION|>--- conflicted
+++ resolved
@@ -238,31 +238,6 @@
 # These are removed after the above, only if sample names
 # start or end with this string. Again, removed in order.
 fn_clean_trim:
-<<<<<<< HEAD
-    - '.'
-    - ':'
-    - '_'
-    - '-'
-    - '.r'
-    - '_val'
-    - '.idxstats'
-    - '_trimmed'
-    - '.trimmed'
-    - '.csv'
-    - '.yaml'
-    - '.yml'
-    - '.json'
-    - '_mqc'
-    - 'short_summary_'
-    - '_summary'
-    - '.summary'
-    - '.align'
-    - '.h5'
-    - '_matrix'
-    - '.stats'
-    - '.hist'
-    - '.phased'
-=======
   - "."
   - ":"
   - "_"
@@ -285,7 +260,7 @@
   - "_matrix"
   - ".stats"
   - ".hist"
->>>>>>> 696c1ce8
+  - ".phased"
 
 # Files to ignore when indexing files.
 # Grep file match patterns.
@@ -535,181 +510,6 @@
       module_tag:
         - DNA
 
-<<<<<<< HEAD
-    # Alignment tool stats
-    - bbmap:
-        module_tag:
-            - DNA
-            - RNA
-    - bismark:
-        module_tag:
-            - DNA
-            - methylation
-    - biscuit:
-        module_tag:
-            - DNA
-            - methylation
-    - hicexplorer:
-        module_tag:
-            - hi-c
-    - hicup:
-        module_tag:
-            - hi-c
-    - hicpro:
-        module_tag:
-            - hi-c
-    - salmon:
-        module_tag:
-            - RNA
-    - kallisto:
-        module_tag:
-            - RNA
-    - slamdunk:
-        module_tag:
-            - slam
-    - star:
-        module_tag:
-            - RNA
-    - hisat2:
-        module_tag:
-            - RNA
-    - tophat:
-        module_tag:
-            - RNA
-    - bowtie2:
-        module_tag:
-            - RNA
-    - bowtie1:
-        module_tag:
-            - RNA
-    - snpsplit:
-        module_tag:
-            - DNA
-            - RNA
-            - methylation
-            - allele-specific
-
-    # Pre-alignment QC
-    - kat:
-        module_tag:
-            - DNA
-    - leehom:
-        module_tag:
-            - RNA
-            - DNA
-    - adapterRemoval:
-        module_tag:
-            - RNA
-            - DNA
-    - clipandmerge:
-        module_tag:
-            - DNA
-            - ancient
-    - cutadapt:
-        module_tag:
-            - RNA
-            - DNA
-    - flexbar:
-        module_tag:
-            - RNA
-            - DNA
-    - kaiju:
-        module_tag:
-            - DNA
-            - Metagenomics
-    - kraken:
-        module_tag:
-            - DNA
-            - Metagenomics
-    - malt:
-        module_tag:
-            - DNA
-            - Metagenomics
-            - ancient
-    - trimmomatic:
-        module_tag:
-            - RNA
-            - DNA
-    - sickle:
-        module_tag:
-            - RNA
-            - DNA
-    - skewer:
-        module_tag:
-            - RNA
-            - DNA
-    - sortmerna:
-        module_tag:
-            - RNA
-            - DNA
-    - biobloomtools:
-        module_tag:
-            - RNA
-            - DNA
-    - fastq_screen:
-        module_tag:
-            - RNA
-            - DNA
-    - afterqc:
-        module_tag:
-            - RNA
-            - DNA
-    - fastp:
-        module_tag:
-            - RNA
-            - DNA
-    - fastqc:
-        module_tag:
-            - RNA
-            - DNA
-    - pychopper:
-        module_tag:
-            - RNA
-    - pycoqc:
-        module_tag:
-            - DNA
-            - RNA
-    - minionqc:
-        module_tag:
-            - DNA
-            - RNA
-    - multivcfanalyzer:
-        module_tag:
-            - DNA
-            - ancient
-    - clusterflow:
-        module_tag:
-            - RNA
-            - DNA
-            - methylation
-    - bcl2fastq:
-        module_tag:
-            - RNA
-            - DNA
-            - methylation
-    - interop:
-        module_tag:
-            - RNA
-            - DNA
-            - methylation
-    - ivar:
-        module_tag:
-            - RNA
-            - epidemiology
-            - virus
-    - flash:
-        module_tag:
-            - DNA
-            - RNA
-
-    - seqyclean:
-        module_tag:
-            - DNA
-            - RNA
-    - whatshap:
-        module_tag:
-            - DNA
-=======
   # Alignment tool stats
   - bbmap:
       module_tag:
@@ -887,4 +687,6 @@
         - DNA
         - RNA
         - HLATyping
->>>>>>> 696c1ce8
+  - whatshap:
+      module_tag:
+        - DNA