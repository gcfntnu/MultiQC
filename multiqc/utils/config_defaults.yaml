--- conflicted
+++ resolved
@@ -283,108 +283,14 @@
 
 # Order that modules should appear in report. Try to list in order of analysis.
 module_order:
-<<<<<<< HEAD
-    # MultiQC general module for catching output from custom scripts
-    - 'custom_content'
-    # Post-alignment QC
-    - ccs:
-        module_tag:
-            - DNA
-            - RNA
-            - PacBio
-    - conpair:
-        module_tag:
-            - WGS
-            - cancer
-            - DNA
-    - peddy:
-        module_tag:
-            - DNA
-    - somalier:
-        module_tag:
-            - DNA
-            - Methylation
-            - WGS
-            - cancer
-            - chip
-            - RNA
-    - methylQA:
-        module_tag:
-            - Methylation
-            - DNA
-    - mosdepth:
-        module_tag:
-            - DNA
-            - RNA
-    - phantompeakqualtools:
-        module_tag:
-            - chip
-    - qualimap:
-        module_tag:
-            - DNA
-            - RNA
-    - preseq:
-        module_tag:
-            - DNA
-            - RNA
-    - quast:
-        module_tag:
-            - DNA
-            - Metagenomics
-            - Denovo
-    - qorts:
-        module_tag:
-            - RNA
-    - rna_seqc:
-        module_tag:
-            - RNA
-    - rockhopper:
-        module_tag:
-            - RNA
-    - rsem:
-        module_tag:
-            - RNA
-    - rseqc:
-        module_tag:
-            - RNA
-    - busco:
-        module_tag:
-            - Denovo
-    - goleft_indexcov:
-        module_tag:
-            - DNA
-    - disambiguate:
-        module_tag:
-            - RNA
-    - supernova:
-        module_tag:
-            - DNA
-            - Denovo
-    - deeptools:
-        module_tag:
-            - DNA
-            - RNA
-            - chip
-    - sargasso:
-        module_tag:
-            - RNA
-    - verifybamid:
-        module_tag:
-            - DNA
-    - mirtrace:
-        module_tag:
-            - smRNA
-            - miRNA
-    - happy:
-        module_tag:
-            - DNA
-    - mirtop:
-        module_tag:
-            - miRNA
-=======
   # MultiQC general module for catching output from custom scripts
   - "custom_content"
   # Post-alignment QC
+  - ccs:
+      module_tag:
+        - DNA
+        - RNA
+        - PacBio
   - ngsderive:
       module_tag:
         - DNA
@@ -482,7 +388,6 @@
   - mirtop:
       module_tag:
         - miRNA
->>>>>>> 092231d1
 
   # Post-alignment processing
   - homer:
