#################################################################
# MultiQC Defaults
#################################################################
# This file contains the default configuration options
# for MultiQC. IT SHOULD NOT BE EDITED. If you want to
# change any of these config options, create a new file
# in any of the following locations:
#  1. <installation_dir>/multiqc_config.yaml (not pip or conda)
#  2. ~/.multiqc_config.yaml
#  3. <working directory>/multiqc_config.yaml
#################################################################

title: null
subtitle: null
intro_text: null
report_comment: null
report_header_info: null
show_analysis_paths: True
show_analysis_time: True
config_file: null
custom_logo: null
custom_logo_url: null
custom_logo_title: null
custom_css_files: []
simple_output: false
template: "default"
profile_runtime: false
pandoc_template: null
read_count_multiplier: 0.000001
read_count_prefix: "M"
read_count_desc: "millions"
long_read_count_multiplier: 0.001
long_read_count_prefix: "K"
long_read_count_desc: "thousands"
base_count_multiplier: 0.000001
base_count_prefix: "Mb"
base_count_desc: "millions"
output_fn_name: "multiqc_report.html"
data_dir_name: "multiqc_data"
plots_dir_name: "multiqc_plots"
data_format: "tsv"
module_tag: []
force: false
prepend_dirs: false
prepend_dirs_depth: 0
prepend_dirs_sep: " | "
file_list: false

make_data_dir: true
zip_data_dir: false
data_dump_file: true
megaqc_url: false
megaqc_access_token: null
megaqc_timeout: 30
export_plots: false
make_report: true
plots_force_flat: false
plots_force_interactive: false
plots_flat_numseries: 100
num_datasets_plot_limit: 50
collapse_tables: true
max_table_rows: 500
table_columns_visible: {}
table_columns_placement: {}
table_columns_name: {}
table_cond_formatting_colours:
  - blue: "#337ab7"
  - lbue: "#5bc0de"
  - pass: "#5cb85c"
  - warn: "#f0ad4e"
  - fail: "#d9534f"
table_cond_formatting_rules:
  all_columns:
    pass:
      - s_eq: "pass"
      - s_eq: "true"
    warn:
      - s_eq: "warn"
      - s_eq: "unknown"
    fail:
      - s_eq: "fail"
      - s_eq: "false"
  # PURPLE module - QC Status column
  # TODO: Should update the table plotting code so that this can go in pconfig
  QCStatus:
    fail:
      - s_contains: "fail"
decimalPoint_format: null
thousandsSep_format: null
remove_sections: []
section_comments: {}
lint: False
custom_plot_config: {}

ignore_symlinks: false
ignore_images: true
fn_ignore_dirs:
  - "multiqc_data"
  - "icarus_viewers" # quast
  - "runs_per_reference" # quast
  - "not_aligned" # quast
  - "contigs_reports" # quast

fn_ignore_paths:
  - "*/work/??/??????????????????????????????" # Nextflow work directories - always same hash lengths
  - "*/.snakemake"
  - "*/.singularity" # Singularity cache path
  - "*/__pycache__"
  - "*/site-packages/multiqc" # MultiQC installation directory
sample_names_ignore: []
sample_names_ignore_re: []
sample_names_rename_buttons: []
sample_names_replace: {}
sample_names_replace_regex: False
sample_names_replace_exact: False
sample_names_replace_complete: False
sample_names_rename: []
show_hide_buttons: []
show_hide_patterns: []
show_hide_regex: []
show_hide_mode: []
no_version_check: false
log_filesize_limit: 10000000
report_readerrors: false
skip_generalstats: false
data_format_extensions:
  tsv: "txt"
  json: "json"
  yaml: "yaml"
export_plot_formats:
  - "png"
  - "svg"
  - "pdf"

# Custom Config settings
custom_content:
  order: []

# Option to disable sample name cleaning if desired
fn_clean_sample_names: true

# Option to use the filename as the sample name if desired
# Set to True to apply for all modules. Define a list of search pattern keys to be specific.
use_filename_as_sample_name: false

# Used for cleaning sample names. Should be strings.
# NB: These are removed in order!
fn_clean_exts:
<<<<<<< HEAD
    - '.gz'
    - '.fastq'
    - '.fq'
    - '.bam'
    - '.sam'
    - '.sra'
    - '.vcf'
    - '.dat'
    - '_tophat'
    - '.log'
    - '.stderr'
    - '.out'
    - '.spp'
    - '.fa'
    - '.fasta'
    - '.png'
    - '.jpg'
    - '.jpeg'
    - 'Log.final'
    - 'ReadsPerGene'
    - '.flagstat'
    - '_star_aligned'
    - '_fastqc'
    - '.hicup'
    - '.counts'
    - '_counts'
    - '.txt'
    - '.tsv'
    - '.csv'
    - '.aligned'
    - 'Aligned'
    - '.merge'
    - '.deduplicated'
    - '.dedup'
    - '.clean'
    - '.sorted'
    - '.report'
    - '| stdin'
    - '.geneBodyCoverage'
    - '.inner_distance_freq'
    - '.junctionSaturation_plot.r'
    - '.pos.DupRate.xls'
    - '.GC.xls'
    - '_slamdunk'
    - '_bismark'
    - '.conpair'
    - '.concordance'
    - '.contamination'
    - '.BEST.results'
    - '_peaks.xls'
    - '.relatedness'
    - '.cnt'
    - '.aqhist'
    - '.bhist'
    - '.bincov'
    - '.bqhist'
    - '.covhist'
    - '.covstats'
    - '.ehist'
    - '.gchist'
    - '.idhist'
    - '.ihist'
    - '.indelhist'
    - '.lhist'
    - '.mhist'
    - '.qahist'
    - '.qhist'
    - '.rpkm'
    - '.selfSM'
    - '.extendedFrags'
    - '_SummaryStatistics'
    - '.namesorted'
    - '.sorted'
    - '_R1'
    - '_R2'

=======
  - ".gz"
  - ".fastq"
  - ".fq"
  - ".bam"
  - ".sam"
  - ".sra"
  - ".vcf"
  - ".dat"
  - "_tophat"
  - ".log"
  - ".stderr"
  - ".out"
  - ".spp"
  - ".fa"
  - ".fasta"
  - ".png"
  - ".jpg"
  - ".jpeg"
  - ".html"
  - "Log.final"
  - "ReadsPerGene"
  - ".flagstat"
  - "_star_aligned"
  - "_fastqc"
  - ".hicup"
  - ".counts"
  - "_counts"
  - ".txt"
  - ".tsv"
  - ".csv"
  - ".aligned"
  - "Aligned"
  - ".merge"
  - ".deduplicated"
  - ".dedup"
  - ".clean"
  - ".sorted"
  - ".report"
  - "| stdin"
  - ".geneBodyCoverage"
  - ".inner_distance_freq"
  - ".junctionSaturation_plot.r"
  - ".pos.DupRate.xls"
  - ".GC.xls"
  - "_slamdunk"
  - "_bismark"
  - ".conpair"
  - ".concordance"
  - ".contamination"
  - ".BEST.results"
  - "_peaks.xls"
  - ".relatedness"
  - ".cnt"
  - ".aqhist"
  - ".bhist"
  - ".bincov"
  - ".bqhist"
  - ".covhist"
  - ".covstats"
  - ".ehist"
  - ".gchist"
  - ".idhist"
  - ".ihist"
  - ".indelhist"
  - ".lhist"
  - ".mhist"
  - ".qahist"
  - ".qhist"
  - ".rpkm"
  - ".selfSM"
  - ".extendedFrags"
  - "_SummaryStatistics"
  - ".purple.purity"
  - ".purple.qc"
  - ".trim"
  - ".bowtie2"
  - ".mkD"
  - ".highfreq"
  - ".lowfreq"
  - ".consensus"
  - ".snpEff"
  - ".snpeff"
  - ".scaffolds"
  - ".contigs"
  - ".kraken2"
  - ".ccurve"
  - ".hisat2"
  - "_duprate"
  - ".markdup"
  - ".read_distribution"
  - ".junction_annotation"
  - ".infer_experiment"
  - ".biotype"
  - ".ivar"
  - ".mpileup"
  - ".primer_trim"
  - ".mapped"
  - ".vep"
  - "_vep"
  - "ccs"
  - "_NanoStats"
  - ".cutadapt"
>>>>>>> a259b089

# These are removed after the above, only if sample names
# start or end with this string. Again, removed in order.
fn_clean_trim:
  - "."
  - ":"
  - "_"
  - "-"
  - ".r"
  - "_val"
  - ".idxstats"
  - "_trimmed"
  - ".trimmed"
  - ".csv"
  - ".yaml"
  - ".yml"
  - ".json"
  - "_mqc"
  - "short_summary_"
  - "_summary"
  - ".summary"
  - ".align"
  - ".h5"
  - "_matrix"
  - ".stats"
  - ".hist"

# Files to ignore when indexing files.
# Grep file match patterns.
fn_ignore_files:
  - ".DS_Store"
  - ".py[cod]"
  - "*.bam"
  - "*.bai"
  - "*.sam"
  - "*.fq.gz"
  - "*.fastq.gz"
  - "*.fq"
  - "*.fastq"
  - "*.fa"
  - "*.gtf"
  - "*.bed"
  - "*.vcf"
  - "*.tbi"
  - "*.txt.gz"
  - "*.pdf"
  - "*.md5"
  - "*[!s][!u][!m][!_\\.m][!mva][!qer][!cpy].html" # Allow _mqc.html, _vep.html and summary.html files

# Favourite modules that should appear at the top in preference
# This is in addition to those below. These appear above _all_ other
# modules (even those not present in the below list).
top_modules: []

# Order that modules should appear in report. Try to list in order of analysis.
module_order:
<<<<<<< HEAD
    # MultiQC general module for catching output from custom scripts
    - 'custom_content'
    # Post-alignment QC
    - conpair:
        module_tag:
            - WGS
            - cancer
            - DNA
    - peddy:
        module_tag:
            - DNA
    - methylQA:
        module_tag:
            - Methylation
            - DNA
    - phantompeakqualtools:
        module_tag:
            - chip
    - qualimap:
        module_tag:
            - DNA
            - RNA
    - preseq:
        module_tag:
            - DNA
            - RNA
    - quast:
        module_tag:
            - DNA
            - Metagenomics
            - Denovo
    - qorts:
        module_tag:
            - RNA
    - rna_seqc:
        module_tag:
            - RNA
    - rsem:
        module_tag:
            - RNA
    - rseqc:
        module_tag:
            - RNA
    - busco:
        module_tag:
            - Denovo
    - goleft_indexcov:
        module_tag:
            - DNA
    - disambiguate:
        module_tag:
            - RNA
    - supernova:
        module_tag:
            - DNA
            - Denovo
    - deeptools:
        module_tag:
            - DNA
            - RNA
            - chip
    - sargasso:
        module_tag:
            - RNA
    - verifybamid:
        module_tag:
            - DNA
    - mirtrace:
        module_tag:
            - smRNA
            - miRNA
    - happy:
        module_tag:
            - DNA

    # Post-alignment processing
    - unitas:
        module_tag:
            - RNA
    - homer:
        module_tag:
            - RNA
            - DNA
            - chip
    - macs2:
        module_tag:
            - chip
    - theta2:
        module_tag:
            - DNA
            - cancer
    - snpeff:
        module_tag:
            - DNA
    - gatk:
        module_tag:
            - DNA
    - htseq:
        module_tag:
            - DNA
            - RNA
    - bcftools:
        module_tag:
            - DNA
    - featureCounts:
        module_tag:
            - DNA
            - RNA
    - fgbio:
        module_tag:
            - DNA
            - RNA
            - umi
    - dedup:
        module_tag:
            - DNA
            - ancient
    - damageprofiler:
        module_tag:
            - DNA
            - ancient
    - biobambam2:
        module_tag:
            - DNA
            - RNA
    - mtnucratio:
        module_tag:
            - DNA
            - ancient
    - picard:
        module_tag:
            - DNA
            - RNA
    - prokka:
        module_tag:
            - prokarytotic
            - denovo
    - samblaster:
        module_tag:
            - DNA
            - RNA
    - samtools:
        module_tag:
            - DNA
            - RNA
    - sexdeterrmine:
        module_tag:
            - DNA
    - bamtools:
        module_tag:
            - DNA
            - RNA
    - jellyfish:
        module_tag:
            - DNA
    - vcftools:
        module_tag:
            - DNA
    - longranger:
        module_tag:
            - DNA
            - WGS
    - stacks:
        module_tag:
            - DNA

    # Alignment tool stats
    - bbmap:
        module_tag:
            - DNA
            - RNA
    - bismark:
        module_tag:
            - DNA
            - methylation
    - biscuit:
        module_tag:
            - DNA
            - methylation
    - hicexplorer:
        module_tag:
            - hi-c
    - hicup:
        module_tag:
            - hi-c
    - hicpro:
        module_tag:
            - hi-c
    - salmon:
        module_tag:
            - RNA
    - kallisto:
        module_tag:
            - RNA
    - slamdunk:
        module_tag:
            - slam
    - star:
        module_tag:
            - RNA
    - starsolo:
        module_tag:
            - RNA
    - cellranger_count:
        module_tag:
            - RNA
    - hisat2:
        module_tag:
            - RNA
    - tophat:
        module_tag:
            - RNA
    - bowtie2:
        module_tag:
            - RNA
    - bowtie1:
        module_tag:
            - RNA

    # Pre-alignment QC
    - qiime2:
         module_tag:
            - RNA
            - DNA       
    - cellranger:
        module_tag:
            - RNA
            - DNA
    - kat:
        module_tag:
            - DNA
    - leehom:
        module_tag:
            - RNA
            - DNA
    - adapterRemoval:
        module_tag:
            - RNA
            - DNA
    - clipandmerge:
        module_tag:
            - DNA
            - ancient
    - cutadapt:
        module_tag:
            - RNA
            - DNA
    - flexbar:
        module_tag:
            - RNA
            - DNA
    - trimmomatic:
        module_tag:
            - RNA
            - DNA
    - skewer:
        module_tag:
            - RNA
            - DNA
    - sortmerna:
        module_tag:
            - RNA
            - DNA
    - biobloomtools:
        module_tag:
            - RNA
            - DNA
    - fastq_screen:
        module_tag:
            - RNA
            - DNA
    - afterqc:
        module_tag:
            - RNA
            - DNA
    - fastp:
        module_tag:
            - RNA
            - DNA
    - fastv:
        module_tag:
             - DNA
    - fastqc:
        module_tag:
            - RNA
            - DNA
    - fastqc_rnaseq:
        module_tag:
            - RNA
            - DNA
    - minionqc:
        module_tag:
            - DNA
            - RNA
    - mosdepth:
        module_tag:
            - DNA
            - RNA
    - clusterflow:
        module_tag:
            - RNA
            - DNA
            - methylation
    - bcl2fastq:
        module_tag:
            - RNA
            - DNA
            - methylation
    - interop:
        module_tag:
            - RNA
            - DNA
            - methylation
    - flash:
        module_tag:
            - DNA
            - RNA
=======
  # MultiQC general module for catching output from custom scripts
  - "custom_content"
  # Post-alignment QC
  - ccs:
      module_tag:
        - DNA
        - RNA
        - PacBio
  - ngsderive:
      module_tag:
        - DNA
        - RNA
  - purple:
      module_tag:
        - DNA
        - cancer
  - conpair:
      module_tag:
        - WGS
        - cancer
        - DNA
  - lima:
      module_tag:
        - RNA
        - DNA
        - PacBio
  - peddy:
      module_tag:
        - DNA
  - somalier:
      module_tag:
        - DNA
        - Methylation
        - WGS
        - cancer
        - chip
        - RNA
  - methylQA:
      module_tag:
        - Methylation
        - DNA
  - mosdepth:
      module_tag:
        - DNA
        - RNA
  - phantompeakqualtools:
      module_tag:
        - chip
  - qualimap:
      module_tag:
        - DNA
        - RNA
  - preseq:
      module_tag:
        - DNA
        - RNA
  - quast:
      module_tag:
        - DNA
        - metagenomics
        - Denovo
  - qorts:
      module_tag:
        - RNA
  - rna_seqc:
      module_tag:
        - RNA
  - rockhopper:
      module_tag:
        - RNA
  - rsem:
      module_tag:
        - RNA
  - rseqc:
      module_tag:
        - RNA
  - busco:
      module_tag:
        - Denovo
  - bustools:
      module_tag:
        - RNA
  - goleft_indexcov:
      module_tag:
        - DNA
  - gffcompare:
      module_tag:
        - RNA
  - disambiguate:
      module_tag:
        - RNA
  - supernova:
      module_tag:
        - DNA
        - Denovo
  - deeptools:
      module_tag:
        - DNA
        - RNA
        - chip
  - sargasso:
      module_tag:
        - RNA
  - verifybamid:
      module_tag:
        - DNA
  - mirtrace:
      module_tag:
        - smRNA
        - miRNA
  - happy:
      module_tag:
        - DNA
  - mirtop:
      module_tag:
        - miRNA
  - sambamba:
      module_tag:
        - DNA

  # Post-alignment processing
  - homer:
      module_tag:
        - RNA
        - DNA
        - chip
  - hops:
      module_tag:
        - DNA
        - metagenomics
        - ancient
  - macs2:
      module_tag:
        - chip
  - theta2:
      module_tag:
        - DNA
        - cancer
  - snpeff:
      module_tag:
        - DNA
  - gatk:
      module_tag:
        - DNA
  - htseq:
      module_tag:
        - DNA
        - RNA
  - bcftools:
      module_tag:
        - DNA
  - featureCounts:
      module_tag:
        - DNA
        - RNA
  - fgbio:
      module_tag:
        - DNA
        - RNA
        - umi
  - dragen:
      module_tag:
        - DNA
        - RNA
  - dedup:
      module_tag:
        - DNA
        - ancient
  - damageprofiler:
      module_tag:
        - DNA
        - ancient
  - biobambam2:
      module_tag:
        - DNA
        - RNA
  - jcvi:
      module_tag:
        - denovo
  - mtnucratio:
      module_tag:
        - DNA
        - ancient
  - picard:
      module_tag:
        - DNA
        - RNA
  - vep:
      module_tag:
        - DNA
  - sentieon:
      module_tag:
        - DNA
  - prokka:
      module_tag:
        - prokarytotic
        - denovo
  - qc3C:
      module_tag:
        - hi-c
  - nanostat:
      module_tag:
        - DNA
        - RNA
        - Methylation
        - WGS
  - samblaster:
      module_tag:
        - DNA
        - RNA
  - samtools:
      module_tag:
        - DNA
        - RNA
  - sexdeterrmine:
      module_tag:
        - DNA
  - eigenstratdatabasetools:
      module_tag:
        - DNA
  - bamtools:
      module_tag:
        - DNA
        - RNA
  - jellyfish:
      module_tag:
        - DNA
  - vcftools:
      module_tag:
        - DNA
  - longranger:
      module_tag:
        - DNA
        - WGS
  - stacks:
      module_tag:
        - DNA
  - varscan2:
      module_tag:
        - DNA
  - snippy:
      module_tag:
        - DNA
        - prokarytotic

  # Alignment tool stats
  - bbmap:
      module_tag:
        - DNA
        - RNA
  - bismark:
      module_tag:
        - DNA
        - methylation
  - biscuit:
      module_tag:
        - DNA
        - methylation
  - hicexplorer:
      module_tag:
        - hi-c
  - hicup:
      module_tag:
        - hi-c
  - hicpro:
      module_tag:
        - hi-c
  - salmon:
      module_tag:
        - RNA
  - kallisto:
      module_tag:
        - RNA
  - slamdunk:
      module_tag:
        - slam
  - star:
      module_tag:
        - RNA
  - hisat2:
      module_tag:
        - RNA
  - tophat:
      module_tag:
        - RNA
  - bowtie2:
      module_tag:
        - RNA
  - bowtie1:
      module_tag:
        - RNA
  - snpsplit:
      module_tag:
        - DNA
        - RNA
        - methylation
        - allele-specific
  - odgi:
      module_tag:
        - DNA
        - pangenome
>>>>>>> a259b089

  - pangolin:
      module_tag:
        - DNA
        - virus
  # Pre-alignment QC
  - kat:
      module_tag:
        - DNA
  - leehom:
      module_tag:
        - RNA
        - DNA
  - adapterRemoval:
      module_tag:
        - RNA
        - DNA
  - clipandmerge:
      module_tag:
        - DNA
        - ancient
  - cutadapt:
      module_tag:
        - RNA
        - DNA
  - flexbar:
      module_tag:
        - RNA
        - DNA
  - kaiju:
      module_tag:
        - DNA
        - metagenomics
  - kraken:
      module_tag:
        - DNA
        - metagenomics
  - malt:
      module_tag:
        - DNA
        - metagenomics
        - ancient
  - trimmomatic:
      module_tag:
        - RNA
        - DNA
  - sickle:
      module_tag:
        - RNA
        - DNA
  - skewer:
      module_tag:
        - RNA
        - DNA
  - sortmerna:
      module_tag:
        - RNA
        - DNA
  - biobloomtools:
      module_tag:
        - RNA
        - DNA
  - fastq_screen:
      module_tag:
        - RNA
        - DNA
  - afterqc:
      module_tag:
        - RNA
        - DNA
  - fastp:
      module_tag:
        - RNA
        - DNA
  - fastqc:
      module_tag:
        - RNA
        - DNA
  - pychopper:
      module_tag:
        - RNA
  - pycoqc:
      module_tag:
        - DNA
        - RNA
  - minionqc:
      module_tag:
        - DNA
        - RNA
  - multivcfanalyzer:
      module_tag:
        - DNA
        - ancient
  - clusterflow:
      module_tag:
        - RNA
        - DNA
        - methylation
  - bcl2fastq:
      module_tag:
        - RNA
        - DNA
        - methylation
  - bclconvert:
      module_tag:
        - RNA
        - DNA
        - methylation
  - interop:
      module_tag:
        - RNA
        - DNA
        - methylation
  - ivar:
      module_tag:
        - RNA
        - epidemiology
        - virus
  - flash:
      module_tag:
        - DNA
        - RNA
  - seqyclean:
      module_tag:
        - DNA
        - RNA
  - optitype:
      module_tag:
        - DNA
        - RNA
        - HLATyping<|MERGE_RESOLUTION|>--- conflicted
+++ resolved
@@ -146,7 +146,6 @@
 # Used for cleaning sample names. Should be strings.
 # NB: These are removed in order!
 fn_clean_exts:
-<<<<<<< HEAD
     - '.gz'
     - '.fastq'
     - '.fq'
@@ -223,110 +222,6 @@
     - '_R1'
     - '_R2'
 
-=======
-  - ".gz"
-  - ".fastq"
-  - ".fq"
-  - ".bam"
-  - ".sam"
-  - ".sra"
-  - ".vcf"
-  - ".dat"
-  - "_tophat"
-  - ".log"
-  - ".stderr"
-  - ".out"
-  - ".spp"
-  - ".fa"
-  - ".fasta"
-  - ".png"
-  - ".jpg"
-  - ".jpeg"
-  - ".html"
-  - "Log.final"
-  - "ReadsPerGene"
-  - ".flagstat"
-  - "_star_aligned"
-  - "_fastqc"
-  - ".hicup"
-  - ".counts"
-  - "_counts"
-  - ".txt"
-  - ".tsv"
-  - ".csv"
-  - ".aligned"
-  - "Aligned"
-  - ".merge"
-  - ".deduplicated"
-  - ".dedup"
-  - ".clean"
-  - ".sorted"
-  - ".report"
-  - "| stdin"
-  - ".geneBodyCoverage"
-  - ".inner_distance_freq"
-  - ".junctionSaturation_plot.r"
-  - ".pos.DupRate.xls"
-  - ".GC.xls"
-  - "_slamdunk"
-  - "_bismark"
-  - ".conpair"
-  - ".concordance"
-  - ".contamination"
-  - ".BEST.results"
-  - "_peaks.xls"
-  - ".relatedness"
-  - ".cnt"
-  - ".aqhist"
-  - ".bhist"
-  - ".bincov"
-  - ".bqhist"
-  - ".covhist"
-  - ".covstats"
-  - ".ehist"
-  - ".gchist"
-  - ".idhist"
-  - ".ihist"
-  - ".indelhist"
-  - ".lhist"
-  - ".mhist"
-  - ".qahist"
-  - ".qhist"
-  - ".rpkm"
-  - ".selfSM"
-  - ".extendedFrags"
-  - "_SummaryStatistics"
-  - ".purple.purity"
-  - ".purple.qc"
-  - ".trim"
-  - ".bowtie2"
-  - ".mkD"
-  - ".highfreq"
-  - ".lowfreq"
-  - ".consensus"
-  - ".snpEff"
-  - ".snpeff"
-  - ".scaffolds"
-  - ".contigs"
-  - ".kraken2"
-  - ".ccurve"
-  - ".hisat2"
-  - "_duprate"
-  - ".markdup"
-  - ".read_distribution"
-  - ".junction_annotation"
-  - ".infer_experiment"
-  - ".biotype"
-  - ".ivar"
-  - ".mpileup"
-  - ".primer_trim"
-  - ".mapped"
-  - ".vep"
-  - "_vep"
-  - "ccs"
-  - "_NanoStats"
-  - ".cutadapt"
->>>>>>> a259b089
 
 # These are removed after the above, only if sample names
 # start or end with this string. Again, removed in order.
@@ -383,325 +278,6 @@
 
 # Order that modules should appear in report. Try to list in order of analysis.
 module_order:
-<<<<<<< HEAD
-    # MultiQC general module for catching output from custom scripts
-    - 'custom_content'
-    # Post-alignment QC
-    - conpair:
-        module_tag:
-            - WGS
-            - cancer
-            - DNA
-    - peddy:
-        module_tag:
-            - DNA
-    - methylQA:
-        module_tag:
-            - Methylation
-            - DNA
-    - phantompeakqualtools:
-        module_tag:
-            - chip
-    - qualimap:
-        module_tag:
-            - DNA
-            - RNA
-    - preseq:
-        module_tag:
-            - DNA
-            - RNA
-    - quast:
-        module_tag:
-            - DNA
-            - Metagenomics
-            - Denovo
-    - qorts:
-        module_tag:
-            - RNA
-    - rna_seqc:
-        module_tag:
-            - RNA
-    - rsem:
-        module_tag:
-            - RNA
-    - rseqc:
-        module_tag:
-            - RNA
-    - busco:
-        module_tag:
-            - Denovo
-    - goleft_indexcov:
-        module_tag:
-            - DNA
-    - disambiguate:
-        module_tag:
-            - RNA
-    - supernova:
-        module_tag:
-            - DNA
-            - Denovo
-    - deeptools:
-        module_tag:
-            - DNA
-            - RNA
-            - chip
-    - sargasso:
-        module_tag:
-            - RNA
-    - verifybamid:
-        module_tag:
-            - DNA
-    - mirtrace:
-        module_tag:
-            - smRNA
-            - miRNA
-    - happy:
-        module_tag:
-            - DNA
-
-    # Post-alignment processing
-    - unitas:
-        module_tag:
-            - RNA
-    - homer:
-        module_tag:
-            - RNA
-            - DNA
-            - chip
-    - macs2:
-        module_tag:
-            - chip
-    - theta2:
-        module_tag:
-            - DNA
-            - cancer
-    - snpeff:
-        module_tag:
-            - DNA
-    - gatk:
-        module_tag:
-            - DNA
-    - htseq:
-        module_tag:
-            - DNA
-            - RNA
-    - bcftools:
-        module_tag:
-            - DNA
-    - featureCounts:
-        module_tag:
-            - DNA
-            - RNA
-    - fgbio:
-        module_tag:
-            - DNA
-            - RNA
-            - umi
-    - dedup:
-        module_tag:
-            - DNA
-            - ancient
-    - damageprofiler:
-        module_tag:
-            - DNA
-            - ancient
-    - biobambam2:
-        module_tag:
-            - DNA
-            - RNA
-    - mtnucratio:
-        module_tag:
-            - DNA
-            - ancient
-    - picard:
-        module_tag:
-            - DNA
-            - RNA
-    - prokka:
-        module_tag:
-            - prokarytotic
-            - denovo
-    - samblaster:
-        module_tag:
-            - DNA
-            - RNA
-    - samtools:
-        module_tag:
-            - DNA
-            - RNA
-    - sexdeterrmine:
-        module_tag:
-            - DNA
-    - bamtools:
-        module_tag:
-            - DNA
-            - RNA
-    - jellyfish:
-        module_tag:
-            - DNA
-    - vcftools:
-        module_tag:
-            - DNA
-    - longranger:
-        module_tag:
-            - DNA
-            - WGS
-    - stacks:
-        module_tag:
-            - DNA
-
-    # Alignment tool stats
-    - bbmap:
-        module_tag:
-            - DNA
-            - RNA
-    - bismark:
-        module_tag:
-            - DNA
-            - methylation
-    - biscuit:
-        module_tag:
-            - DNA
-            - methylation
-    - hicexplorer:
-        module_tag:
-            - hi-c
-    - hicup:
-        module_tag:
-            - hi-c
-    - hicpro:
-        module_tag:
-            - hi-c
-    - salmon:
-        module_tag:
-            - RNA
-    - kallisto:
-        module_tag:
-            - RNA
-    - slamdunk:
-        module_tag:
-            - slam
-    - star:
-        module_tag:
-            - RNA
-    - starsolo:
-        module_tag:
-            - RNA
-    - cellranger_count:
-        module_tag:
-            - RNA
-    - hisat2:
-        module_tag:
-            - RNA
-    - tophat:
-        module_tag:
-            - RNA
-    - bowtie2:
-        module_tag:
-            - RNA
-    - bowtie1:
-        module_tag:
-            - RNA
-
-    # Pre-alignment QC
-    - qiime2:
-         module_tag:
-            - RNA
-            - DNA       
-    - cellranger:
-        module_tag:
-            - RNA
-            - DNA
-    - kat:
-        module_tag:
-            - DNA
-    - leehom:
-        module_tag:
-            - RNA
-            - DNA
-    - adapterRemoval:
-        module_tag:
-            - RNA
-            - DNA
-    - clipandmerge:
-        module_tag:
-            - DNA
-            - ancient
-    - cutadapt:
-        module_tag:
-            - RNA
-            - DNA
-    - flexbar:
-        module_tag:
-            - RNA
-            - DNA
-    - trimmomatic:
-        module_tag:
-            - RNA
-            - DNA
-    - skewer:
-        module_tag:
-            - RNA
-            - DNA
-    - sortmerna:
-        module_tag:
-            - RNA
-            - DNA
-    - biobloomtools:
-        module_tag:
-            - RNA
-            - DNA
-    - fastq_screen:
-        module_tag:
-            - RNA
-            - DNA
-    - afterqc:
-        module_tag:
-            - RNA
-            - DNA
-    - fastp:
-        module_tag:
-            - RNA
-            - DNA
-    - fastv:
-        module_tag:
-             - DNA
-    - fastqc:
-        module_tag:
-            - RNA
-            - DNA
-    - fastqc_rnaseq:
-        module_tag:
-            - RNA
-            - DNA
-    - minionqc:
-        module_tag:
-            - DNA
-            - RNA
-    - mosdepth:
-        module_tag:
-            - DNA
-            - RNA
-    - clusterflow:
-        module_tag:
-            - RNA
-            - DNA
-            - methylation
-    - bcl2fastq:
-        module_tag:
-            - RNA
-            - DNA
-            - methylation
-    - interop:
-        module_tag:
-            - RNA
-            - DNA
-            - methylation
-    - flash:
-        module_tag:
-            - DNA
-            - RNA
-=======
   # MultiQC general module for catching output from custom scripts
   - "custom_content"
   # Post-alignment QC
@@ -1003,7 +579,6 @@
       module_tag:
         - DNA
         - pangenome
->>>>>>> a259b089
 
   - pangolin:
       module_tag:
