# MultiQC search patterns.
# Default configurations for how modules can find their log files.
# Loaded by the config module so that these patterns can be overwritten in user config files.

adapterRemoval:
  fn: "*.settings"
  contents: "AdapterRemoval"
  num_lines: 1
afterqc:
  fn: "*.json"
  contents: "allow_mismatch_in_poly"
bamtools/stats:
  contents: "Stats for BAM file(s):"
  shared: true
  num_lines: 10
bbmap/stats:
  contents: "#Name	Reads	ReadsPct"
  num_lines: 4
bbmap/aqhist:
  contents: "#Quality	count1	fraction1	count2	fraction2"
  num_lines: 1
bbmap/bhist:
  contents: "#Pos	A	C	G	T	N"
  num_lines: 1
bbmap/bincov:
  # 3rd line (1st is #Mean)
  contents: "#RefName	Cov	Pos	RunningPos"
  num_lines: 3
bbmap/bqhist:
  contents: "#BaseNum	count_1	min_1	max_1	mean_1	Q1_1	med_1	Q3_1	LW_1	RW_1	count_2	min_2	max_2	mean_2	Q1_2	med_2	Q3_2	LW_2	RW_2"
  num_lines: 1
bbmap/covhist:
  contents: "#Coverage	numBases"
  num_lines: 1
bbmap/covstats:
  contents: "#ID	Avg_fold"
  num_lines: 1
bbmap/ehist:
  contents: "#Errors	Count"
  num_lines: 1
bbmap/gchist:
  # 5th line (1st is #Mean)
  contents: "#GC	Count"
  num_lines: 5
bbmap/idhist:
  contents: "#Mean_reads"
  num_lines: 1
bbmap/ihist:
  # 6th line (first is #Mean)
  contents: "#InsertSize	Count"
  num_lines: 6
bbmap/indelhist:
  contents: "#Length	Deletions	Insertions"
  num_lines: 1
bbmap/lhist:
  contents: "#Length	Count"
  num_lines: 1
bbmap/mhist:
  contents: "#BaseNum	Match1	Sub1	Del1	Ins1	N1	Other1	Match2	Sub2	Del2	Ins2	N2	Other2"
  num_lines: 1
bbmap/qahist:
  contents: "#Deviation"
  num_lines: 1
bbmap/qhist:
  contents: "#BaseNum	Read1_linear	Read1_log	Read1_measured	Read2_linear	Read2_log	Read2_measured"
  num_lines: 1
bbmap/rpkm:
  contents: "#File	"
  num_lines: 1
bbmap/statsfile_machine:
  contents: "Reads Used="
  num_lines: 1
bbmap/statsfile:
  contents: "Reads Used:"
  num_lines: 1
bcftools/stats:
  contents: "This file was produced by bcftools stats"
  shared: true
bcl2fastq:
  fn: "Stats.json"
  contents: "DemuxResults"
  num_lines: 300
bclconvert/runinfo:
  fn: "RunInfo.xml"
bclconvert/demux:
  fn: "Demultiplex_Stats.csv"
bclconvert/adaptermetrics:
  fn: "Adapter_Metrics.csv"
bclconvert/unknown_barcodes:
  fn: "Top_Unknown_Barcodes.csv"
biobambam2/bamsormadup:
  contents: "# bamsormadup"
  num_lines: 2
biobloomtools:
  contents: "filter_id	hits	misses	shared	rate_hit	rate_miss	rate_shared"
  num_lines: 2
biscuit/align_mapq:
  fn: "*_mapq_table.txt"
  contents: "BISCUITqc Mapping Quality Table"
  num_lines: 3
biscuit/align_strand:
  fn: "*_strand_table.txt"
  contents: "BISCUITqc Strand Table"
  num_lines: 3
biscuit/align_isize:
  fn: "*_isize_table.txt"
  contents: "BISCUITqc Insert Size Table"
  num_lines: 3
biscuit/dup_report:
  fn: "*_dup_report.txt"
  contents: "BISCUITqc Read Duplication Table"
  num_lines: 3
biscuit/qc_cv:
  fn: "*_cv_table.txt"
  contents: "BISCUITqc Uniformity Table"
  num_lines: 3
biscuit/covdist_all_base_botgc:
  fn: "*_covdist_all_base_botgc_table.txt"
biscuit/covdist_all_base:
  fn: "*_covdist_all_base_table.txt"
biscuit/covdist_all_base_topgc:
  fn: "*_covdist_all_base_topgc_table.txt"
biscuit/covdist_q40_base_botgc:
  fn: "*_covdist_q40_base_botgc_table.txt"
biscuit/covdist_q40_base:
  fn: "*_covdist_q40_base_table.txt"
biscuit/covdist_q40_base_topgc:
  fn: "*_covdist_q40_base_topgc_table.txt"
biscuit/covdist_all_cpg_botgc:
  fn: "*_covdist_all_cpg_botgc_table.txt"
biscuit/covdist_all_cpg:
  fn: "*_covdist_all_cpg_table.txt"
biscuit/covdist_all_cpg_topgc:
  fn: "*_covdist_all_cpg_topgc_table.txt"
biscuit/covdist_q40_cpg_botgc:
  fn: "*_covdist_q40_cpg_botgc_table.txt"
biscuit/covdist_q40_cpg:
  fn: "*_covdist_q40_cpg_table.txt"
biscuit/covdist_q40_cpg_topgc:
  fn: "*_covdist_q40_cpg_topgc_table.txt"
biscuit/cpg_retention_readpos:
  fn: "*_CpGRetentionByReadPos.txt"
biscuit/cph_retention_readpos:
  fn: "*_CpHRetentionByReadPos.txt"
biscuit/base_avg_retention_rate:
  fn: "*_totalBaseConversionRate.txt"
biscuit/read_avg_retention_rate:
  fn: "*_totalReadConversionRate.txt"
bismark/align:
  fn: "*_[SP]E_report.txt"
bismark/dedup:
  fn: "*.deduplication_report.txt"
bismark/meth_extract:
  fn: "*_splitting_report.txt"
bismark/m_bias:
  fn: "*M-bias.txt"
bismark/bam2nuc:
  fn: "*.nucleotide_stats.txt"
bowtie1:
  contents: "# reads processed:"
  exclude_fn:
    # Tophat log files
    - "bowtie.left_kept_reads.log"
    - "bowtie.left_kept_reads.m2g_um.log"
    - "bowtie.left_kept_reads.m2g_um_seg1.log"
    - "bowtie.left_kept_reads.m2g_um_seg2.log"
    - "bowtie.right_kept_reads.log"
    - "bowtie.right_kept_reads.m2g_um.log"
    - "bowtie.right_kept_reads.m2g_um_seg1.log"
    - "bowtie.right_kept_reads.m2g_um_seg2.log"
  shared: true
bowtie2:
  contents: "reads; of these:"
  exclude_contents:
    - "bisulfite"
    - "HiC-Pro"
  shared: true
busco:
<<<<<<< HEAD
    fn: 'short_summary_*'
    contents: 'BUSCO version is:'
    num_lines: 1
cellranger:
    fn: 'qc_summary.json'
    contents: '10x_software_version'
cellranger_count:
    fn: '*.metrics_summary.csv'
    contents: 'Estimated Number of Cells'
starsolo:
    fn: '*_Summary.csv'
    contents: 'Number of Reads'
=======
  fn: "short_summary*"
  contents: "BUSCO version is:"
  num_lines: 1
bustools:
  fn: "*inspect.json"
ccs/v4:
  contents: "ZMWs generating CCS"
  num_lines: 2
  max_filesize: 1024
ccs/v5:
  contents: '"id": "ccs_processing"'
  fn: "*.json"
>>>>>>> a259b089
custom_content:
  fn_re: '.+_mqc\.(yaml|yml|json|txt|csv|tsv|log|out|png|jpg|jpeg|html)'
clipandmerge:
  contents: "ClipAndMerge ("
  num_lines: 5
clusterflow/logs:
  fn: "*_clusterFlow.txt"
  shared: true
clusterflow/runfiles:
  fn: "*.run"
  contents: "Cluster Flow Run File"
  num_lines: 2
conpair/concordance:
  contents: "markers (coverage per marker threshold : "
  num_lines: 3
conpair/contamination:
  contents: "Tumor sample contamination level: "
  num_lines: 3
cutadapt:
  contents: "This is cutadapt"
  # contents: 'cutadapt version' # Use this instead if using very old versions of cutadapt (eg. v1.2)
  shared: true
damageprofiler:
  fn: "*dmgprof.json"
dedup:
  fn: "*dedup.json"
deeptools/bamPEFragmentSizeTable:
  contents: "	Frag. Sampled	Frag. Len. Min.	Frag. Len. 1st. Qu.	Frag. Len. Mean	Frag. Len. Median	Frag. Len. 3rd Qu."
  num_lines: 1
deeptools/bamPEFragmentSizeDistribution:
  contents: "#bamPEFragmentSize"
  num_lines: 1
deeptools/estimateReadFiltering:
  contents: "Sample	Total Reads	Mapped Reads	Alignments in blacklisted regions	Estimated mapped reads"
  num_lines: 1
deeptools/plotCorrelationData:
  contents: "#plotCorrelation --outFileCorMatrix"
  num_lines: 1
deeptools/plotCoverageStdout:
  contents: "sample	mean	std	min	25%	50%	75%	max"
  num_lines: 1
deeptools/plotCoverageOutRawCounts:
  contents: "#plotCoverage --outRawCounts"
  num_lines: 1
deeptools/plotEnrichment:
  contents: "file	featureType	percent	featureReadCount	totalReadCount"
  num_lines: 1
deeptools/plotFingerprintOutRawCounts:
  contents: "#plotFingerprint --outRawCounts"
  num_lines: 1
deeptools/plotFingerprintOutQualityMetrics:
  contents: "Sample	AUC	Synthetic AUC	X-intercept	Synthetic X-intercept	Elbow Point	Synthetic Elbow Point"
  num_lines: 1
deeptools/plotPCAData:
  contents: "#plotPCA --outFileNameData"
  num_lines: 1
deeptools/plotProfile:
  contents: "bin labels"
  num_lines: 1
dragen/vc_metrics:
  fn: "*.vc_metrics.csv"
dragen/ploidy_estimation_metrics:
  fn: "*.ploidy_estimation_metrics.csv"
dragen/contig_mean_cov:
  fn_re: '.*\.(wgs|target_bed)_contig_mean_cov_?(tumor|normal)?\.csv'
dragen/coverage_metrics:
  fn_re: '.*\.(wgs|target_bed)_coverage_metrics_?(tumor|normal)?\.csv'
dragen/fine_hist:
  fn_re: '.*\.(wgs|target_bed)_fine_hist_?(tumor|normal)?\.csv'
dragen/fragment_length_hist:
  fn: "*.fragment_length_hist.csv"
dragen/mapping_metrics:
  fn: "*.mapping_metrics.csv"
  contents: "Number of unique reads (excl. duplicate marked reads)"
  num_lines: 50
eigenstratdatabasetools:
  fn: "*_eigenstrat_coverage.json"
fastp:
<<<<<<< HEAD
    fn: '*fastp.json'
fastv:
    fn: '*fastv.json'
=======
  fn: "*fastp.json"
>>>>>>> a259b089
fastq_screen:
  fn: "*_screen.txt"
fastqc/data:
  fn: "fastqc_data.txt"
fastqc/zip:
  fn: "*_fastqc.zip"
fastqc/theoretical_gc:
<<<<<<< HEAD
    fn: '*fastqc_theoretical_gc*'
fastqc_rnaseq/data:
    fn: 'fastqc_data.txt'
fastqc_rnaseq/zip:
    fn: '*_fastqc.zip'
fastqc_rnaseq/theoretical_gc:
    fn: '*fastqc_theoretical_gc*'
=======
  fn: "*fastqc_theoretical_gc*"
>>>>>>> a259b089
featurecounts:
  fn: "*.summary"
  shared: true
fgbio/groupreadsbyumi:
  contents: "fraction_gt_or_eq_family_size"
  num_lines: 3
fgbio/errorratebyreadposition:
  contents: "read_number	position	bases_total	errors	error_rate	a_to_c_error_rate	a_to_g_error_rate	a_to_t_error_rate	c_to_a_error_rate	c_to_g_error_rate	c_to_t_error_rate"
  num_lines: 3
flash/log:
  contents: "[FLASH]"
  shared: true
flash/hist:
  fn: "*flash*.hist"
flexbar:
  contents: "Flexbar - flexible barcode and adapter removal"
  shared: true
gatk/varianteval:
  contents: "#:GATKTable:TiTvVariantEvaluator"
  shared: true
gatk/base_recalibrator:
  contents: "#:GATKTable:Arguments:Recalibration"
  num_lines: 3
gffcompare:
  fn: "*.stats"
  contents: "# gffcompare"
  num_lines: 2
goleft_indexcov/roc:
  fn: "*-indexcov.roc"
goleft_indexcov/ped:
  fn: "*-indexcov.ped"
happy:
  fn: "*.summary.csv"
  contents: "Type,Filter,TRUTH"
htseq:
  contents: "__too_low_aQual"
hicexplorer:
  contents: "Min rest. site distance"
  max_filesize: 4096
  num_lines: 26
hicup:
  fn: "HiCUP_summary_report*"
hicpro/mmapstat:
  fn: "*.mmapstat"
hicpro/mpairstat:
  fn: "*.mpairstat"
hicpro/mergestat:
  fn: "*.mergestat"
hicpro/mRSstat:
  fn: "*.mRSstat"
hicpro/assplit:
  fn: "*.assplit.stat"
hisat2:
  contents: "HISAT2 summary stats:"
  shared: true
homer/findpeaks:
  contents: "# HOMER Peaks"
  num_lines: 3
homer/GCcontent:
  fn: "tagGCcontent.txt"
homer/genomeGCcontent:
  fn: "genomeGCcontent.txt"
homer/RestrictionDistribution:
  fn: "petagRestrictionDistribution.*.txt"
homer/LengthDistribution:
  fn: "tagLengthDistribution.txt"
homer/tagInfo:
  fn: "tagInfo.txt"
homer/FreqDistribution:
  fn: "petag.FreqDistribution_1000.txt"
hops:
  fn: "heatmap_overview_Wevid.json"
interop/summary:
  contents: "Level,Yield,Projected Yield,Aligned,Error Rate,Intensity C1,%>=Q30"
interop/index-summary:
  contents: "Total Reads,PF Reads,% Read Identified (PF),CV,Min,Max"
ivar/trim:
  contents: "Number of references"
  num_lines: 8
jcvi:
  contents: "     o    % GC    % of genome    Average size (bp)    Median size (bp)    Number    Total length (Mb)"
jellyfish:
  fn: "*_jf.hist"
kaiju:
  contents_re: 'file\tpercent\treads\ttaxon_id\ttaxon_name'
  num_lines: 1
kallisto:
  contents: "[quant] finding pseudoalignments for the reads"
  shared: true
nanostat:
  max_filesize: 4096
  contents: "Number, percentage and megabases of reads above quality cutoffs"
  num_lines: 20
kat:
  fn: "*.dist_analysis.json"
kraken:
  contents_re: '^\s{0,2}(\d{1,3}\.\d{1,2})\t(\d+)\t(\d+)\t([\dUDKRPCOFGS-]{1,3})\t(\d+)\s+(.+)'
  num_lines: 2
leehom:
  contents: "Adapter dimers/chimeras"
  shared: true
lima/summary:
  contents: "ZMWs above all thresholds"
  num_lines: 2
  max_filesize: 1024
lima/counts:
  contents: "IdxFirst	IdxCombined	IdxFirstNamed	IdxCombinedNamed	Counts	MeanScore"
  num_lines: 1
longranger/summary:
  fn: "*summary.csv"
  contents: "longranger_version,instrument_ids,gems_detected,mean_dna_per_gem,bc_on_whitelist,bc_mean_qscore,n50_linked_reads_per_molecule"
  num_lines: 2
longranger/invocation:
  fn: "_invocation"
  contents: "call PHASER_SVCALLER_CS("
  max_filesize: 2048
macs2:
  fn: "*_peaks.xls"
malt:
  contents: "MaltRun - Aligns sequences using MALT (MEGAN alignment tool)"
  num_lines: 2
methylQA:
  fn: "*.report"
  shared: true
minionqc:
  fn: "summary.yaml"
  contents: "total.gigabases"
mirtop:
  fn: "*_mirtop_stats.log"
mirtrace/summary:
  fn: "mirtrace-results.json"
mirtrace/length:
  fn: "mirtrace-stats-length.tsv"
mirtrace/contaminationbasic:
  fn: "mirtrace-stats-contamination_basic.tsv"
mirtrace/mirnacomplexity:
  fn: "mirtrace-stats-mirna-complexity.tsv"
mtnucratio:
  fn: "*mtnuc.json"
mosdepth/global_dist:
  fn: "*.mosdepth.global.dist.txt"
mosdepth/region_dist:
  fn: "*.mosdepth.region.dist.txt"
multivcfanalyzer:
  fn: "MultiVCFAnalyzer.json"
disambiguate:
  contents: "unique species A pairs"
  num_lines: 2
ngsderive/strandedness:
  contents: "File	TotalReads	ForwardPct	ReversePct	Predicted"
  num_lines: 1
ngsderive/instrument:
  contents: "File	Instrument	Confidence	Basis"
  num_lines: 1
ngsderive/readlen:
  contents: "File	Evidence	MajorityPctDetected	ConsensusReadLength"
  num_lines: 1
ngsderive/encoding:
  contents: "File	Evidence	ProbableEncoding"
  num_lines: 1
ngsderive/junction_annotation:
  contents: "File	total_junctions	total_splice_events	known_junctions	partial_novel_junctions	complete_novel_junctions	known_spliced_reads	partial_novel_spliced_reads	complete_novel_spliced_reads"
  num_lines: 1
optitype:
  contents: "	A1	A2	B1	B2	C1	C2	Reads	Objective"
  num_lines: 1
pangolin:
  contents: "pangolin_version"
  num_lines: 1
odgi:
  - fn: "*.og.stats.yaml"
  - fn: "*.og.stats.yml"
  - fn: "*.odgi.stats.yaml"
  - fn: "*.odgi.stats.yml"
peddy/summary_table:
  fn: "*.peddy.ped"
peddy/het_check:
  fn: "*.het_check.csv"
peddy/ped_check:
  fn: "*.ped_check.csv"
peddy/sex_check:
  fn: "*.sex_check.csv"
peddy/background_pca:
  fn: "*.background_pca.json"
somalier/somalier-ancestry:
  fn: "*.somalier-ancestry.tsv"
somalier/samples:
  fn: "*.samples.tsv"
  contents: "#family_id"
  num_lines: 5
somalier/pairs:
  fn: "*.pairs.tsv"
  contents: "hom_concordance"
  num_lines: 5
phantompeakqualtools/out:
  fn: "*.spp.out"
picard/alignment_metrics:
  contents: "AlignmentSummaryMetrics"
  shared: true
picard/basedistributionbycycle:
  contents: "BaseDistributionByCycleMetrics"
  shared: true
picard/crosscheckfingerprints:
  contents: "CrosscheckFingerprints"
  shared: true
picard/gcbias:
  contents: "GcBias"
  shared: true
picard/hsmetrics:
  contents: "HsMetrics"
  shared: true
picard/insertsize:
  contents: "InsertSizeMetrics"
  shared: true
picard/markdups:
  contents: "DuplicationMetrics"
  shared: true
picard/oxogmetrics:
  contents: "OxoGMetrics"
  shared: true
picard/pcr_metrics:
  contents: "TargetedPcrMetrics"
  shared: true
picard/quality_by_cycle:
  contents_re: "[Qq]uality[Bb]y[Cc]ycle"
  contents: "MEAN_QUALITY"
  shared: true
picard/quality_score_distribution:
  contents_re: "[Qq]uality[Ss]core[Dd]istribution"
  contents: "COUNT_OF_Q"
  shared: true
picard/quality_yield_metrics:
  contents: "QualityYieldMetrics"
  shared: true
picard/rnaseqmetrics:
  contents_re: "[Rr]na[Ss]eq[Mm]etrics"
  contents: "## METRICS CLASS"
  shared: true
picard/rrbs_metrics:
  contents: "RrbsSummaryMetrics"
  shared: true
picard/sam_file_validation:
  fn: "*[Vv]alidate[Ss]am[Ff]ile*"
picard/variant_calling_metrics:
  # This looks wrong but I think it's intentional - tests fail if I "fix" it
  fn: "*.variant_calling_detail_metrics"
  contents: "CollectVariantCallingMetrics"
  shared: true
picard/wgs_metrics:
  contents: "CollectWgsMetrics"
  shared: true
picard/collectilluminabasecallingmetrics:
  contents: "CollectIlluminaBasecallingMetrics"
  shared: true
picard/collectilluminalanemetrics:
  contents: "CollectIlluminaLaneMetrics"
  shared: true
picard/extractilluminabarcodes:
  contents: "ExtractIlluminaBarcodes"
  shared: true
picard/markilluminaadapters:
  contents: "MarkIlluminaAdapters"
  shared: true
preseq:
  - contents: "EXPECTED_DISTINCT"
    num_lines: 2
  - contents: "distinct_reads"
    num_lines: 2
preseq/real_counts:
  fn: "*preseq_real_counts*"
prokka:
  contents: "contigs:"
  num_lines: 2
purple/qc:
  fn: "*.purple.qc"
purple/purity:
  fn: "*.purple.purity.tsv"
pycoqc:
  contents: '"pycoqc":'
  num_lines: 2
pychopper:
  contents: "Classification	Rescue"
  num_lines: 6
qc3C:
  fn: "*.qc3C.json"
qorts:
  contents: "BENCHMARK_MinutesOnSamIteration"
  num_lines: 100
qualimap/bamqc/genome_results:
  fn: "genome_results.txt"
qualimap/bamqc/coverage:
  fn: "coverage_histogram.txt"
qualimap/bamqc/insert_size:
  fn: "insert_size_histogram.txt"
qualimap/bamqc/genome_fraction:
  fn: "genome_fraction_coverage.txt"
qualimap/bamqc/gc_dist:
  fn: "mapped_reads_gc-content_distribution.txt"
qualimap/rnaseq/rnaseq_results:
  fn: "rnaseq_qc_results.txt"
qualimap/rnaseq/coverage:
  fn: "coverage_profile_along_genes_(total).txt"
quast:
  fn: "report.tsv"
  shared: true
rna_seqc/metrics_v1:
  fn: "*metrics.tsv"
  contents: "Sample	Note	"
  shared: true
rna_seqc/metrics_v2:
  fn: "*metrics.tsv"
  contents: "High Quality Ambiguous Alignment Rate"
  shared: true
rna_seqc/coverage:
  fn_re: 'meanCoverageNorm_(high|medium|low)\.txt'
rna_seqc/correlation:
  fn_re: 'corrMatrix(Pearson|Spearman)\.txt'
rockhopper:
  fn: "summary.txt"
  contents: "Number of gene-pairs predicted to be part of the same operon"
  max_filesize: 500000
rsem:
  fn: "*.cnt"
rseqc/bam_stat:
  contents: "Proper-paired reads map to different chrom:"
  max_filesize: 500000
rseqc/gene_body_coverage:
  fn: "*.geneBodyCoverage.txt"
rseqc/inner_distance:
  fn: "*.inner_distance_freq.txt"
rseqc/junction_annotation:
  contents: "Partial Novel Splicing Junctions:"
  max_filesize: 500000
rseqc/junction_saturation:
  fn: "*.junctionSaturation_plot.r"
rseqc/read_gc:
  fn: "*.GC.xls"
rseqc/read_distribution:
  contents: "Group               Total_bases         Tag_count           Tags/Kb"
  max_filesize: 500000
rseqc/read_duplication_pos:
  fn: "*.pos.DupRate.xls"
rseqc/infer_experiment:
  - fn: "*infer_experiment.txt"
  - contents: "Fraction of reads explained by"
    max_filesize: 500000
rseqc/tin:
  fn: "*.summary.txt"
  contents: "TIN(median)"
  num_lines: 1
salmon/meta:
  fn: "meta_info.json"
  contents: "salmon_version"
salmon/fld:
  fn: "flenDist.txt"
sambamba/markdup:
  contents: "finding positions of the duplicate reads in the file"
  num_lines: 5
samblaster:
  contents: "samblaster: Version"
  shared: true
samtools/stats:
  contents: "This file was produced by samtools stats"
  shared: true
samtools/flagstat:
  contents: "in total (QC-passed reads + QC-failed reads)"
  shared: true
samtools/idxstats:
  fn: "*idxstat*"
samtools/rmdup:
  contents: "[bam_rmdup"
  shared: true
sargasso:
  fn: "overall_filtering_summary.txt"
sentieon/alignment_metrics:
  contents: "--algo AlignmentStat"
  shared: true
sentieon/insertsize:
  contents: "--algo InsertSizeMetricAlgo"
  shared: true
sentieon/gcbias:
  contents: "--algo GCBias"
  shared: true
seqyclean:
  fn: "*_SummaryStatistics.tsv"
sexdeterrmine:
  fn: "sexdeterrmine.json"
sickle:
  contents_re: 'FastQ \w*\s?records kept: .*'
  num_lines: 2
skewer:
  contents: "maximum error ratio allowed (-r):"
  shared: true
slamdunk/summary:
  contents: "# slamdunk summary"
  num_lines: 1
slamdunk/PCA:
  contents: "# slamdunk PCA"
  num_lines: 1
slamdunk/rates:
  contents: "# slamdunk rates"
  num_lines: 1
slamdunk/utrrates:
  contents: "# slamdunk utrrates"
  num_lines: 1
slamdunk/tcperreadpos:
  contents: "# slamdunk tcperreadpos"
  num_lines: 1
slamdunk/tcperutrpos:
  contents: "# slamdunk tcperutr"
  num_lines: 1
snippy/snippy:
  contents: "snippy"
  num_lines: 20
snippy/snippy-core:
  contents_re: 'ID\tLENGTH\tALIGNED\tUNALIGNED\tVARIANT\tHET\tMASKED\tLOWCOV'
  num_lines: 1
snpeff:
  contents: "SnpEff_version"
  max_filesize: 5000000
snpsplit/old:
  contents: "Writing allele-flagged output file to:"
  num_lines: 2
snpsplit/new:
  fn: "*SNPsplit_report.yaml"
sortmerna:
  contents: "Minimal SW score based on E-value"
  shared: true
stacks/gstacks:
  fn: "gstacks.log.distribs"
  contents: "BEGIN effective_coverages_per_sample"
stacks/populations:
  fn: "populations.log.distribs"
  contents: "BEGIN missing_samples_per_loc_prefilters"
stacks/sumstats:
  fn: "*.sumstats_summary.tsv"
  contents: "# Pop ID	Private	Num_Indv	Var	StdErr	P	Var"
  max_filesize: 1000000
star:
  fn: "*Log.final.out"
star/genecounts:
  fn: "*ReadsPerGene.out.tab"
supernova/report:
  fn: "*report*.txt"
  num_lines: 100
  contents: "- assembly checksum ="
supernova/summary:
  fn: "summary.json"
  num_lines: 120
  contents: '"lw_mean_mol_len":'
supernova/molecules:
  fn: "histogram_molecules.json"
  num_lines: 10
  contents: '"description": "molecules",'
supernova/kmers:
  fn: "histogram_kmer_count.json"
  num_lines: 10
  contents: '"description": "kmer_count",'
theta2:
  fn: "*.BEST.results"
tophat:
  fn: "*align_summary.txt"
  shared: true
trimmomatic:
<<<<<<< HEAD
    contents: 'Trimmomatic'
    shared: true
unitas/annotation:
    fn: 'unitas.annotation_summary.txt'
unitas/seqlen:
    fn: 'unitas.*.info'
unitas/mirna:
    fn: 'miR-table_*.simplified.txt'
=======
  contents: "Trimmomatic"
  shared: true
varscan2/mpileup2snp:
  contents: "Only SNPs will be reported"
  num_lines: 3
varscan2/mpileup2indel:
  contents: "Only indels will be reported"
  num_lines: 3
varscan2/mpileup2cns:
  contents: "Only variants will be reported"
  num_lines: 3
>>>>>>> a259b089
vcftools/relatedness2:
  fn: "*.relatedness2"
vcftools/tstv_by_count:
  fn: "*.TsTv.count"
vcftools/tstv_by_qual:
  fn: "*.TsTv.qual"
vcftools/tstv_summary:
  fn: "*.TsTv.summary"
vep/vep_html:
  fn: "*.html"
  contents: "VEP summary"
  num_lines: 10
  max_filesize: 1000000
vep/vep_txt:
  contents: "[VEP run statistics]"
  num_lines: 1
  max_filesize: 100000
verifybamid/selfsm:
<<<<<<< HEAD
    fn: '*.selfSM'
qiime2/dada2:
    fn: 'metadata.tsv'
    contents: 'percentage of input non-chimeric'
    num_lines: 2
qiime2/taxonomy:
    fn: 'level-*.csv'
qiime2/rpca:
    fn: 'ordination_samples.txt'
=======
  fn: "*.selfSM"
>>>>>>> a259b089
<|MERGE_RESOLUTION|>--- conflicted
+++ resolved
@@ -175,21 +175,10 @@
     - "bisulfite"
     - "HiC-Pro"
   shared: true
-busco:
-<<<<<<< HEAD
     fn: 'short_summary_*'
     contents: 'BUSCO version is:'
     num_lines: 1
-cellranger:
-    fn: 'qc_summary.json'
-    contents: '10x_software_version'
-cellranger_count:
-    fn: '*.metrics_summary.csv'
-    contents: 'Estimated Number of Cells'
-starsolo:
-    fn: '*_Summary.csv'
-    contents: 'Number of Reads'
-=======
+busco:
   fn: "short_summary*"
   contents: "BUSCO version is:"
   num_lines: 1
@@ -202,7 +191,6 @@
 ccs/v5:
   contents: '"id": "ccs_processing"'
   fn: "*.json"
->>>>>>> a259b089
 custom_content:
   fn_re: '.+_mqc\.(yaml|yml|json|txt|csv|tsv|log|out|png|jpg|jpeg|html)'
 clipandmerge:
@@ -281,13 +269,7 @@
 eigenstratdatabasetools:
   fn: "*_eigenstrat_coverage.json"
 fastp:
-<<<<<<< HEAD
-    fn: '*fastp.json'
-fastv:
-    fn: '*fastv.json'
-=======
-  fn: "*fastp.json"
->>>>>>> a259b089
+  fn: '*fastp.json'
 fastq_screen:
   fn: "*_screen.txt"
 fastqc/data:
@@ -295,17 +277,13 @@
 fastqc/zip:
   fn: "*_fastqc.zip"
 fastqc/theoretical_gc:
-<<<<<<< HEAD
-    fn: '*fastqc_theoretical_gc*'
+  fn: '*fastqc_theoretical_gc*'
 fastqc_rnaseq/data:
-    fn: 'fastqc_data.txt'
+  fn: 'fastqc_data.txt'
 fastqc_rnaseq/zip:
-    fn: '*_fastqc.zip'
+  fn: '*_fastqc.zip'
 fastqc_rnaseq/theoretical_gc:
-    fn: '*fastqc_theoretical_gc*'
-=======
-  fn: "*fastqc_theoretical_gc*"
->>>>>>> a259b089
+  fn: '*fastqc_theoretical_gc*'
 featurecounts:
   fn: "*.summary"
   shared: true
@@ -770,17 +748,7 @@
   fn: "*align_summary.txt"
   shared: true
 trimmomatic:
-<<<<<<< HEAD
-    contents: 'Trimmomatic'
-    shared: true
-unitas/annotation:
-    fn: 'unitas.annotation_summary.txt'
-unitas/seqlen:
-    fn: 'unitas.*.info'
-unitas/mirna:
-    fn: 'miR-table_*.simplified.txt'
-=======
-  contents: "Trimmomatic"
+  contents: 'Trimmomatic'
   shared: true
 varscan2/mpileup2snp:
   contents: "Only SNPs will be reported"
@@ -791,7 +759,6 @@
 varscan2/mpileup2cns:
   contents: "Only variants will be reported"
   num_lines: 3
->>>>>>> a259b089
 vcftools/relatedness2:
   fn: "*.relatedness2"
 vcftools/tstv_by_count:
@@ -810,16 +777,29 @@
   num_lines: 1
   max_filesize: 100000
 verifybamid/selfsm:
-<<<<<<< HEAD
-    fn: '*.selfSM'
+  fn: '*.selfSM'
+cellranger:
+  fn: 'qc_summary.json'
+  contents: '10x_software_version'
+cellranger_count:
+  fn: '*.metrics_summary.csv'
+  contents: 'Estimated Number of Cells'
+fastv:
+  fn: '*fastv.json'
 qiime2/dada2:
-    fn: 'metadata.tsv'
-    contents: 'percentage of input non-chimeric'
-    num_lines: 2
+  fn: 'metadata.tsv'
+  contents: 'percentage of input non-chimeric'
+  num_lines: 2
 qiime2/taxonomy:
-    fn: 'level-*.csv'
+  fn: 'level-*.csv'
 qiime2/rpca:
-    fn: 'ordination_samples.txt'
-=======
-  fn: "*.selfSM"
->>>>>>> a259b089
+  fn: 'ordination_samples.txt'
+starsolo:
+  fn: '*_Summary.csv'
+  contents: 'Number of Reads'
+unitas/annotation:
+  fn: 'unitas.annotation_summary.txt'
+unitas/seqlen:
+  fn: 'unitas.*.info'
+unitas/mirna:
+  fn: 'miR-table_*.simplified.txt'