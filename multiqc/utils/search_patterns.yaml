# MultiQC search patterns.
# Default configurations for how modules can find their log files.
# Loaded by the config module so that these patterns can be overwritten in user config files.

adapterRemoval:
  fn: "*.settings"
  contents: "AdapterRemoval"
  num_lines: 1
afterqc:
  fn: "*.json"
  contents: "allow_mismatch_in_poly"
bamtools/stats:
  contents: "Stats for BAM file(s):"
  shared: true
  num_lines: 10
bbmap/stats:
  contents: "#Name	Reads	ReadsPct"
  num_lines: 4
bbmap/aqhist:
  contents: "#Quality	count1	fraction1	count2	fraction2"
  num_lines: 1
bbmap/bhist:
  contents: "#Pos	A	C	G	T	N"
  num_lines: 1
bbmap/bincov:
  # 3rd line (1st is #Mean)
  contents: "#RefName	Cov	Pos	RunningPos"
  num_lines: 3
bbmap/bqhist:
  contents: "#BaseNum	count_1	min_1	max_1	mean_1	Q1_1	med_1	Q3_1	LW_1	RW_1	count_2	min_2	max_2	mean_2	Q1_2	med_2	Q3_2	LW_2	RW_2"
  num_lines: 1
bbmap/covhist:
  contents: "#Coverage	numBases"
  num_lines: 1
bbmap/covstats:
  contents: "#ID	Avg_fold"
  num_lines: 1
bbmap/ehist:
  contents: "#Errors	Count"
  num_lines: 1
bbmap/gchist:
  # 5th line (1st is #Mean)
  contents: "#GC	Count"
  num_lines: 5
bbmap/idhist:
  contents: "#Mean_reads"
  num_lines: 1
bbmap/ihist:
  # 6th line (first is #Mean)
  contents: "#InsertSize	Count"
  num_lines: 6
bbmap/indelhist:
  contents: "#Length	Deletions	Insertions"
  num_lines: 1
bbmap/lhist:
  contents: "#Length	Count"
  num_lines: 1
bbmap/mhist:
  contents: "#BaseNum	Match1	Sub1	Del1	Ins1	N1	Other1	Match2	Sub2	Del2	Ins2	N2	Other2"
  num_lines: 1
bbmap/qahist:
  contents: "#Deviation"
  num_lines: 1
bbmap/qhist:
  contents: "#BaseNum	Read1_linear	Read1_log	Read1_measured	Read2_linear	Read2_log	Read2_measured"
  num_lines: 1
bbmap/rpkm:
  contents: "#File	"
  num_lines: 1
bbmap/statsfile_machine:
  contents: "Reads Used="
  num_lines: 1
bbmap/statsfile:
  contents: "Reads Used:"
  num_lines: 1
bcftools/stats:
  contents: "This file was produced by bcftools stats"
  shared: true
bcl2fastq:
  fn: "Stats.json"
  contents: "DemuxResults"
  num_lines: 300
biobambam2/bamsormadup:
  contents: "# bamsormadup"
  num_lines: 2
biobloomtools:
  contents: "filter_id	hits	misses	shared	rate_hit	rate_miss	rate_shared"
  num_lines: 2
biscuit/align_mapq:
  fn: "*_mapq_table.txt"
  contents: "BISCUITqc Mapping Quality Table"
  num_lines: 3
biscuit/align_strand:
  fn: "*_strand_table.txt"
  contents: "BISCUITqc Strand Table"
  num_lines: 3
biscuit/align_isize:
  fn: "*_isize_table.txt"
  contents: "BISCUITqc Insert Size Table"
  num_lines: 3
biscuit/dup_report:
  fn: "*_dup_report.txt"
  contents: "BISCUITqc Read Duplication Table"
  num_lines: 3
biscuit/qc_cv:
  fn: "*_cv_table.txt"
  contents: "BISCUITqc Uniformity Table"
  num_lines: 3
biscuit/covdist_all_base_botgc:
  fn: "*_covdist_all_base_botgc_table.txt"
biscuit/covdist_all_base:
  fn: "*_covdist_all_base_table.txt"
biscuit/covdist_all_base_topgc:
  fn: "*_covdist_all_base_topgc_table.txt"
biscuit/covdist_q40_base_botgc:
  fn: "*_covdist_q40_base_botgc_table.txt"
biscuit/covdist_q40_base:
  fn: "*_covdist_q40_base_table.txt"
biscuit/covdist_q40_base_topgc:
  fn: "*_covdist_q40_base_topgc_table.txt"
biscuit/covdist_all_cpg_botgc:
  fn: "*_covdist_all_cpg_botgc_table.txt"
biscuit/covdist_all_cpg:
  fn: "*_covdist_all_cpg_table.txt"
biscuit/covdist_all_cpg_topgc:
  fn: "*_covdist_all_cpg_topgc_table.txt"
biscuit/covdist_q40_cpg_botgc:
  fn: "*_covdist_q40_cpg_botgc_table.txt"
biscuit/covdist_q40_cpg:
  fn: "*_covdist_q40_cpg_table.txt"
biscuit/covdist_q40_cpg_topgc:
  fn: "*_covdist_q40_cpg_topgc_table.txt"
biscuit/cpg_retention_readpos:
  fn: "*_CpGRetentionByReadPos.txt"
biscuit/cph_retention_readpos:
  fn: "*_CpHRetentionByReadPos.txt"
biscuit/base_avg_retention_rate:
  fn: "*_totalBaseConversionRate.txt"
biscuit/read_avg_retention_rate:
  fn: "*_totalReadConversionRate.txt"
bismark/align:
  fn: "*_[SP]E_report.txt"
bismark/dedup:
  fn: "*.deduplication_report.txt"
bismark/meth_extract:
  fn: "*_splitting_report.txt"
bismark/m_bias:
  fn: "*M-bias.txt"
bismark/bam2nuc:
  fn: "*.nucleotide_stats.txt"
bowtie1:
  contents: "# reads processed:"
  exclude_fn:
    # Tophat log files
    - "bowtie.left_kept_reads.log"
    - "bowtie.left_kept_reads.m2g_um.log"
    - "bowtie.left_kept_reads.m2g_um_seg1.log"
    - "bowtie.left_kept_reads.m2g_um_seg2.log"
    - "bowtie.right_kept_reads.log"
    - "bowtie.right_kept_reads.m2g_um.log"
    - "bowtie.right_kept_reads.m2g_um_seg1.log"
    - "bowtie.right_kept_reads.m2g_um_seg2.log"
  shared: true
bowtie2:
  contents: "reads; of these:"
  exclude_contents:
    - "bisulfite"
    - "HiC-Pro"
  shared: true
busco:
  fn: "short_summary*"
  contents: "BUSCO version is:"
  num_lines: 1
bustools:
  fn: "*inspect.json"
custom_content:
  fn_re: '.+_mqc\.(yaml|yml|json|txt|csv|tsv|log|out|png|jpg|jpeg|html)'
clipandmerge:
  contents: "ClipAndMerge ("
  num_lines: 5
clusterflow/logs:
  fn: "*_clusterFlow.txt"
  shared: true
clusterflow/runfiles:
  fn: "*.run"
  contents: "Cluster Flow Run File"
  num_lines: 2
conpair/concordance:
  contents: "markers (coverage per marker threshold : "
  num_lines: 3
conpair/contamination:
  contents: "Tumor sample contamination level: "
  num_lines: 3
cutadapt:
  contents: "This is cutadapt"
  # contents: 'cutadapt version' # Use this instead if using very old versions of cutadapt (eg. v1.2)
  shared: true
damageprofiler:
  fn: "*dmgprof.json"
dedup:
  fn: "*dedup.json"
deeptools/bamPEFragmentSizeTable:
  contents: "	Frag. Sampled	Frag. Len. Min.	Frag. Len. 1st. Qu.	Frag. Len. Mean	Frag. Len. Median	Frag. Len. 3rd Qu."
  num_lines: 1
deeptools/bamPEFragmentSizeDistribution:
  contents: "#bamPEFragmentSize"
  num_lines: 1
deeptools/estimateReadFiltering:
  contents: "Sample	Total Reads	Mapped Reads	Alignments in blacklisted regions	Estimated mapped reads"
  num_lines: 1
deeptools/plotCorrelationData:
  contents: "#plotCorrelation --outFileCorMatrix"
  num_lines: 1
deeptools/plotCoverageStdout:
  contents: "sample	mean	std	min	25%	50%	75%	max"
  num_lines: 1
deeptools/plotCoverageOutRawCounts:
  contents: "#plotCoverage --outRawCounts"
  num_lines: 1
deeptools/plotEnrichment:
  contents: "file	featureType	percent	featureReadCount	totalReadCount"
  num_lines: 1
deeptools/plotFingerprintOutRawCounts:
  contents: "#plotFingerprint --outRawCounts"
  num_lines: 1
deeptools/plotFingerprintOutQualityMetrics:
  contents: "Sample	AUC	Synthetic AUC	X-intercept	Synthetic X-intercept	Elbow Point	Synthetic Elbow Point"
  num_lines: 1
deeptools/plotPCAData:
  contents: "#plotPCA --outFileNameData"
  num_lines: 1
deeptools/plotProfile:
  contents: "bin labels"
  num_lines: 1
dragen/vc_metrics:
  fn: "*.vc_metrics.csv"
dragen/ploidy_estimation_metrics:
  fn: "*.ploidy_estimation_metrics.csv"
dragen/contig_mean_cov:
  fn_re: '.*\.(wgs|target_bed)_contig_mean_cov_?(tumor|normal)?\.csv'
dragen/coverage_metrics:
  fn_re: '.*\.(wgs|target_bed)_coverage_metrics_?(tumor|normal)?\.csv'
dragen/fine_hist:
  fn_re: '.*\.(wgs|target_bed)_fine_hist_?(tumor|normal)?\.csv'
dragen/fragment_length_hist:
  fn: "*.fragment_length_hist.csv"
dragen/mapping_metrics:
  fn: "*.mapping_metrics.csv"
  contents: "Number of unique reads (excl. duplicate marked reads)"
  num_lines: 50
eigenstratdatabasetools:
  fn: "*_eigenstrat_coverage.json"
fastp:
  fn: "*fastp.json"
fastq_screen:
  fn: "*_screen.txt"
fastqc/data:
  fn: "fastqc_data.txt"
fastqc/zip:
  fn: "*_fastqc.zip"
fastqc/theoretical_gc:
  fn: "*fastqc_theoretical_gc*"
featurecounts:
  fn: "*.summary"
  shared: true
fgbio/groupreadsbyumi:
  contents: "fraction_gt_or_eq_family_size"
  num_lines: 3
fgbio/errorratebyreadposition:
  contents: "read_number	position	bases_total	errors	error_rate	a_to_c_error_rate	a_to_g_error_rate	a_to_t_error_rate	c_to_a_error_rate	c_to_g_error_rate	c_to_t_error_rate"
  num_lines: 3
flash/log:
  contents: "[FLASH]"
  shared: true
flash/hist:
  fn: "*flash*.hist"
flexbar:
  contents: "Flexbar - flexible barcode and adapter removal"
  shared: true
gatk/varianteval:
  contents: "#:GATKTable:TiTvVariantEvaluator"
  shared: true
gatk/base_recalibrator:
  contents: "#:GATKTable:Arguments:Recalibration"
  num_lines: 3
goleft_indexcov/roc:
  fn: "*-indexcov.roc"
goleft_indexcov/ped:
  fn: "*-indexcov.ped"
happy:
  fn: "*.summary.csv"
  contents: "Type,Filter,TRUTH"
htseq:
  contents: "__too_low_aQual"
hicexplorer:
  contents: "Min rest. site distance"
  max_filesize: 4096
  num_lines: 26
hicup:
  fn: "HiCUP_summary_report*"
hicpro/mmapstat:
  fn: "*.mmapstat"
hicpro/mpairstat:
  fn: "*.mpairstat"
hicpro/mergestat:
  fn: "*.mergestat"
hicpro/mRSstat:
  fn: "*.mRSstat"
hicpro/assplit:
  fn: "*.assplit.stat"
hisat2:
  contents: "HISAT2 summary stats:"
  shared: true
homer/findpeaks:
  contents: "# HOMER Peaks"
  num_lines: 3
homer/GCcontent:
  fn: "tagGCcontent.txt"
homer/genomeGCcontent:
  fn: "genomeGCcontent.txt"
homer/RestrictionDistribution:
  fn: "petagRestrictionDistribution.*.txt"
homer/LengthDistribution:
  fn: "tagLengthDistribution.txt"
homer/tagInfo:
  fn: "tagInfo.txt"
homer/FreqDistribution:
  fn: "petag.FreqDistribution_1000.txt"
hops:
  fn: "heatmap_overview_Wevid.json"
interop/summary:
  contents: "Level,Yield,Projected Yield,Aligned,Error Rate,Intensity C1,%>=Q30"
interop/index-summary:
  contents: "Total Reads,PF Reads,% Read Identified (PF),CV,Min,Max"
ivar/trim:
  contents: "Number of references"
  num_lines: 8
jcvi:
  contents: "     o    % GC    % of genome    Average size (bp)    Median size (bp)    Number    Total length (Mb)"
jellyfish:
  fn: "*_jf.hist"
kaiju:
  contents_re: 'file\tpercent\treads\ttaxon_id\ttaxon_name'
  num_lines: 1
kallisto:
<<<<<<< HEAD
    contents: '[quant] finding pseudoalignments for the reads'
    shared: true
nanostat:
    max_filesize: 2048
    contents: 'General summary:'
    num_lines: 1
=======
  contents: "[quant] finding pseudoalignments for the reads"
  shared: true
>>>>>>> 696c1ce8
kat:
  fn: "*.dist_analysis.json"
kraken:
  contents_re: '^\s{0,2}(\d{1,3}\.\d{1,2})\t(\d+)\t(\d+)\t([\dUDKRPCOFGS-]{1,3})\t(\d+)\s+(.+)'
  num_lines: 2
leehom:
  contents: "Adapter dimers/chimeras"
  shared: true
longranger/summary:
  fn: "*summary.csv"
  contents: "longranger_version,instrument_ids,gems_detected,mean_dna_per_gem,bc_on_whitelist,bc_mean_qscore,n50_linked_reads_per_molecule"
  num_lines: 2
longranger/invocation:
  fn: "_invocation"
  contents: "call PHASER_SVCALLER_CS("
  max_filesize: 2048
macs2:
  fn: "*_peaks.xls"
malt:
  contents: "MaltRun - Aligns sequences using MALT (MEGAN alignment tool)"
  num_lines: 2
methylQA:
  fn: "*.report"
  shared: true
minionqc:
  fn: "summary.yaml"
  contents: "total.gigabases"
mirtop:
  fn: "*_mirtop_stats.log"
mirtrace/summary:
  fn: "mirtrace-results.json"
mirtrace/length:
  fn: "mirtrace-stats-length.tsv"
mirtrace/contaminationbasic:
  fn: "mirtrace-stats-contamination_basic.tsv"
mirtrace/mirnacomplexity:
  fn: "mirtrace-stats-mirna-complexity.tsv"
mtnucratio:
  fn: "*mtnuc.json"
mosdepth/global_dist:
  fn: "*.mosdepth.global.dist.txt"
mosdepth/region_dist:
  fn: "*.mosdepth.region.dist.txt"
multivcfanalyzer:
  fn: "MultiVCFAnalyzer.json"
disambiguate:
  contents: "unique species A pairs"
  num_lines: 2
ngsderive/strandedness:
  contents: "File	TotalReads	ForwardPct	ReversePct	Predicted"
  num_lines: 1
ngsderive/instrument:
  contents: "File	Instrument	Confidence	Basis"
  num_lines: 1
ngsderive/readlen:
  contents: "File	Evidence	MajorityPctDetected	ConsensusReadLength"
  num_lines: 1
ngsderive/encoding:
  contents: "File	Evidence	ProbableEncoding"
  num_lines: 1
ngsderive/junction_annotation:
  contents: "File	total_junctions	total_splice_events	known_junctions	partial_novel_junctions	complete_novel_junctions	known_spliced_reads	partial_novel_spliced_reads	complete_novel_spliced_reads"
  num_lines: 1
optitype:
  contents: "	A1	A2	B1	B2	C1	C2	Reads	Objective"
  num_lines: 1
pangolin:
  contents: "pangolin_version"
  num_lines: 1
peddy/summary_table:
  fn: "*.peddy.ped"
peddy/het_check:
  fn: "*.het_check.csv"
peddy/ped_check:
  fn: "*.ped_check.csv"
peddy/sex_check:
  fn: "*.sex_check.csv"
peddy/background_pca:
  fn: "*.background_pca.json"
somalier/somalier-ancestry:
  fn: "*.somalier-ancestry.tsv"
somalier/samples:
  fn: "*.samples.tsv"
  contents: "#family_id"
  num_lines: 5
somalier/pairs:
  fn: "*.pairs.tsv"
  contents: "hom_concordance"
  num_lines: 5
phantompeakqualtools/out:
  fn: "*.spp.out"
picard/alignment_metrics:
  contents: "AlignmentSummaryMetrics"
  shared: true
picard/basedistributionbycycle:
  contents: "BaseDistributionByCycleMetrics"
  shared: true
picard/crosscheckfingerprints:
  contents: "CrosscheckFingerprints"
  shared: true
picard/gcbias:
  contents: "GcBias"
  shared: true
picard/hsmetrics:
  contents: "HsMetrics"
  shared: true
picard/insertsize:
  contents: "InsertSizeMetrics"
  shared: true
picard/markdups:
  contents: "DuplicationMetrics"
  shared: true
picard/oxogmetrics:
  contents: "OxoGMetrics"
  shared: true
picard/pcr_metrics:
  contents: "TargetedPcrMetrics"
  shared: true
picard/quality_by_cycle:
  contents_re: "[Qq]uality[Bb]y[Cc]ycle"
  contents: "MEAN_QUALITY"
  shared: true
picard/quality_score_distribution:
  contents_re: "[Qq]uality[Ss]core[Dd]istribution"
  contents: "COUNT_OF_Q"
  shared: true
picard/quality_yield_metrics:
  contents: "QualityYieldMetrics"
  shared: true
picard/rnaseqmetrics:
  contents_re: "[Rr]na[Ss]eq[Mm]etrics"
  contents: "## METRICS CLASS"
  shared: true
picard/rrbs_metrics:
  contents: "RrbsSummaryMetrics"
  shared: true
picard/sam_file_validation:
  fn: "*[Vv]alidate[Ss]am[Ff]ile*"
picard/variant_calling_metrics:
  # This looks wrong but I think it's intentional - tests fail if I "fix" it
  fn: "*.variant_calling_detail_metrics"
  contents: "CollectVariantCallingMetrics"
  shared: true
picard/wgs_metrics:
  contents: "CollectWgsMetrics"
  shared: true
picard/collectilluminabasecallingmetrics:
  contents: "CollectIlluminaBasecallingMetrics"
  shared: true
picard/collectilluminalanemetrics:
  contents: "CollectIlluminaLaneMetrics"
  shared: true
picard/extractilluminabarcodes:
  contents: "ExtractIlluminaBarcodes"
  shared: true
picard/markilluminaadapters:
  contents: "MarkIlluminaAdapters"
  shared: true
preseq:
  - contents: "EXPECTED_DISTINCT"
    num_lines: 2
  - contents: "distinct_reads"
    num_lines: 2
preseq/real_counts:
  fn: "*preseq_real_counts*"
prokka:
  contents: "contigs:"
  num_lines: 2
purple/qc:
  fn: "*.purple.qc"
purple/purity:
  fn: "*.purple.purity.tsv"
pycoqc:
  contents: '"pycoqc":'
  num_lines: 2
pychopper:
  contents: "Classification	Rescue"
  num_lines: 6
qc3C:
  fn: "*.qc3C.json"
qorts:
  contents: "BENCHMARK_MinutesOnSamIteration"
  num_lines: 100
qualimap/bamqc/genome_results:
  fn: "genome_results.txt"
qualimap/bamqc/coverage:
  fn: "coverage_histogram.txt"
qualimap/bamqc/insert_size:
  fn: "insert_size_histogram.txt"
qualimap/bamqc/genome_fraction:
  fn: "genome_fraction_coverage.txt"
qualimap/bamqc/gc_dist:
  fn: "mapped_reads_gc-content_distribution.txt"
qualimap/rnaseq/rnaseq_results:
  fn: "rnaseq_qc_results.txt"
qualimap/rnaseq/coverage:
  fn: "coverage_profile_along_genes_(total).txt"
quast:
  fn: "report.tsv"
  shared: true
rna_seqc/metrics_v1:
  fn: "*metrics.tsv"
  contents: "Sample	Note	"
  shared: true
rna_seqc/metrics_v2:
  fn: "*metrics.tsv"
  contents: "High Quality Ambiguous Alignment Rate"
  shared: true
rna_seqc/coverage:
  fn_re: 'meanCoverageNorm_(high|medium|low)\.txt'
rna_seqc/correlation:
  fn_re: 'corrMatrix(Pearson|Spearman)\.txt'
rockhopper:
  fn: "summary.txt"
  contents: "Number of gene-pairs predicted to be part of the same operon"
  max_filesize: 500000
rsem:
  fn: "*.cnt"
rseqc/bam_stat:
  contents: "Proper-paired reads map to different chrom:"
  max_filesize: 500000
rseqc/gene_body_coverage:
  fn: "*.geneBodyCoverage.txt"
rseqc/inner_distance:
  fn: "*.inner_distance_freq.txt"
rseqc/junction_annotation:
  contents: "Partial Novel Splicing Junctions:"
  max_filesize: 500000
rseqc/junction_saturation:
  fn: "*.junctionSaturation_plot.r"
rseqc/read_gc:
  fn: "*.GC.xls"
rseqc/read_distribution:
  contents: "Group               Total_bases         Tag_count           Tags/Kb"
  max_filesize: 500000
rseqc/read_duplication_pos:
  fn: "*.pos.DupRate.xls"
rseqc/infer_experiment:
  - fn: "*infer_experiment.txt"
  - contents: "Fraction of reads explained by"
    max_filesize: 500000
salmon/meta:
  fn: "meta_info.json"
  contents: "salmon_version"
salmon/fld:
  fn: "flenDist.txt"
samblaster:
  contents: "samblaster: Version"
  shared: true
samtools/stats:
  contents: "This file was produced by samtools stats"
  shared: true
samtools/flagstat:
  contents: "in total (QC-passed reads + QC-failed reads)"
  shared: true
samtools/idxstats:
  fn: "*idxstat*"
samtools/rmdup:
  contents: "[bam_rmdup"
  shared: true
sargasso:
  fn: "overall_filtering_summary.txt"
sentieon/alignment_metrics:
  contents: "--algo AlignmentStat"
  shared: true
sentieon/insertsize:
  contents: "--algo InsertSizeMetricAlgo"
  shared: true
sentieon/gcbias:
  contents: "--algo GCBias"
  shared: true
seqyclean:
  fn: "*_SummaryStatistics.tsv"
sexdeterrmine:
  fn: "sexdeterrmine.json"
sickle:
  contents_re: 'FastQ \w*\s?records kept: .*'
  num_lines: 2
skewer:
  contents: "maximum error ratio allowed (-r):"
  shared: true
slamdunk/summary:
  contents: "# slamdunk summary"
  num_lines: 1
slamdunk/PCA:
  contents: "# slamdunk PCA"
  num_lines: 1
slamdunk/rates:
  contents: "# slamdunk rates"
  num_lines: 1
slamdunk/utrrates:
  contents: "# slamdunk utrrates"
  num_lines: 1
slamdunk/tcperreadpos:
  contents: "# slamdunk tcperreadpos"
  num_lines: 1
slamdunk/tcperutrpos:
  contents: "# slamdunk tcperutr"
  num_lines: 1
snpeff:
  contents: "SnpEff_version"
  max_filesize: 5000000
snpsplit/old:
  contents: "Writing allele-flagged output file to:"
  num_lines: 2
snpsplit/new:
  fn: "*SNPsplit_report.yaml"
sortmerna:
  contents: "Minimal SW score based on E-value"
  shared: true
stacks/gstacks:
  fn: "gstacks.log.distribs"
  contents: "BEGIN effective_coverages_per_sample"
stacks/populations:
  fn: "populations.log.distribs"
  contents: "BEGIN missing_samples_per_loc_prefilters"
stacks/sumstats:
  fn: "*.sumstats_summary.tsv"
  contents: "# Pop ID	Private	Num_Indv	Var	StdErr	P	Var"
  max_filesize: 1000000
star:
  fn: "*Log.final.out"
star/genecounts:
  fn: "*ReadsPerGene.out.tab"
supernova/report:
  fn: "*report*.txt"
  num_lines: 100
  contents: "- assembly checksum ="
supernova/summary:
  fn: "summary.json"
  num_lines: 120
  contents: '"lw_mean_mol_len":'
supernova/molecules:
  fn: "histogram_molecules.json"
  num_lines: 10
  contents: '"description": "molecules",'
supernova/kmers:
  fn: "histogram_kmer_count.json"
  num_lines: 10
  contents: '"description": "kmer_count",'
theta2:
  fn: "*.BEST.results"
tophat:
  fn: "*align_summary.txt"
  shared: true
trimmomatic:
  contents: "Trimmomatic"
  shared: true
varscan2/mpileup2snp:
  contents: "Only SNPs will be reported"
  num_lines: 3
varscan2/mpileup2indel:
  contents: "Only indels will be reported"
  num_lines: 3
varscan2/mpileup2cns:
  contents: "Only variants will be reported"
  num_lines: 3
vcftools/relatedness2:
  fn: "*.relatedness2"
vcftools/tstv_by_count:
  fn: "*.TsTv.count"
vcftools/tstv_by_qual:
  fn: "*.TsTv.qual"
vcftools/tstv_summary:
  fn: "*.TsTv.summary"
vep/vep_html:
  fn: "*.html"
  contents: "VEP summary"
  num_lines: 10
  max_filesize: 1000000
vep/vep_txt:
  contents: "[VEP run statistics]"
  num_lines: 1
  max_filesize: 100000
verifybamid/selfsm:
  fn: "*.selfSM"<|MERGE_RESOLUTION|>--- conflicted
+++ resolved
@@ -343,17 +343,12 @@
   contents_re: 'file\tpercent\treads\ttaxon_id\ttaxon_name'
   num_lines: 1
 kallisto:
-<<<<<<< HEAD
-    contents: '[quant] finding pseudoalignments for the reads'
-    shared: true
+  contents: "[quant] finding pseudoalignments for the reads"
+  shared: true
 nanostat:
-    max_filesize: 2048
-    contents: 'General summary:'
-    num_lines: 1
-=======
-  contents: "[quant] finding pseudoalignments for the reads"
-  shared: true
->>>>>>> 696c1ce8
+  max_filesize: 2048
+  contents: "General summary:"
+  num_lines: 1
 kat:
   fn: "*.dist_analysis.json"
 kraken:
