--- conflicted
+++ resolved
@@ -23,36 +23,12 @@
             # Can't find a DOI // doi=
         )
 
-<<<<<<< HEAD
-        # set up and collate bclconvert run and demux files
-        self.last_run_id = None
-        self.cluster_length = None
-        self.multiple_sequencing_runs = False
-        bclconvert_demuxes, bclconvert_qmetrics = self._collate_log_files()
-        self.num_demux_files = len(bclconvert_demuxes)
-
-        self.bclconvert_data = dict()
-        for demux in bclconvert_demuxes:
-            self.bclconvert_data[demux["run_id"]] = dict()
-=======
         # Set up and collate bclconvert run and demux files
         demuxes, qmetrics, multiple_sequencing_runs, last_run_id = self._collate_log_files()
->>>>>>> 5eb990d3
 
         # variables to store reads for undetermined read recalculation
         self.per_lane_undetermined_reads = dict()
         self.total_reads_in_lane_per_file = dict()
-<<<<<<< HEAD
-
-        for demux in bclconvert_demuxes:
-            self.parse_demux_data(demux)
-        for qmetric in bclconvert_qmetrics:
-            self.parse_qmetrics_data(qmetric)
-
-        if self.num_demux_files == 0:
-            raise UserWarning
-        elif self.num_demux_files > 1 and not self.multiple_sequencing_runs:
-=======
         bclconvert_data = dict()
         for demux in demuxes.values():
             self.parse_demux_data(demux, bclconvert_data, len(demuxes))
@@ -62,7 +38,6 @@
         if len(demuxes) == 0:
             raise ModuleNoSamplesFound
         elif len(demuxes) > 1 and not multiple_sequencing_runs:
->>>>>>> 5eb990d3
             log.warning("Found multiple runs from the same sequencer output")
             self.intro += """
                 <div class="alert alert-warning">
@@ -308,56 +283,6 @@
         # This function returns a list of self.find_log_files('bclconvert/demux') dicts,
         # with the run_id added on, sorted by root directory
         #
-<<<<<<< HEAD
-        # to get all that we must parse runinfo files and match them with demux files, because demux files dont contain run-ids
-        # we need to match demux and runinfo logs from the same directory, but find_log_files() does not guarantee order; however it provides root dir, so we use that
-
-        demuxes = self._find_log_files_and_sort("bclconvert/demux", "root")
-        qmetrics = self._find_log_files_and_sort("bclconvert/quality_metrics", "root")  # v3.9.3 and above
-        runinfos = self._find_log_files_and_sort("bclconvert/runinfo", "root")
-
-        if not len(demuxes) == len(runinfos):
-            log.error(
-                f"Different amount of Demux Stats files and RunInfoXML files found: '{len(demuxes)}' and '{len(runinfos)}'"
-            )
-            raise UserWarning
-
-        for idx, runinfo in enumerate(runinfos):
-            rundata = self._parse_single_runinfo_file(runinfo)
-
-            if runinfo["root"] != demuxes[idx]["root"]:
-                log.error(
-                    f"Expected RunInfo.xml file in '{runinfo['root']}' and Demultiplex_Stats.csv in '{demuxes[idx]['root']}' to be in the same directory"
-                )
-                raise UserWarning
-            else:
-                demuxes[idx]["run_id"] = rundata["run_id"]
-                try:
-                    qmetrics[idx]["run_id"] = rundata["run_id"]
-                except IndexError:
-                    pass
-
-            if self.last_run_id and rundata["run_id"] != self.last_run_id:
-                self.multiple_sequencing_runs = (
-                    True  # this will mean we supress unknown reads, since we can't do a recaculation
-                )
-
-            self.last_run_id = rundata["run_id"]
-
-            if self.cluster_length and rundata["cluster_length"] != self.cluster_length:
-                log.error(
-                    "Detected different read lengths across the RunXml files. This should not be - read length across all input directories must be the same."
-                )
-                raise UserWarning
-            self.cluster_length = rundata["cluster_length"]
-
-        return demuxes, qmetrics
-
-    def _recalculate_undetermined(self):
-        # We have to calculate "corrected" unknown read counts when parsing more than one bclconvert run. To do this:
-        # Add up all the reads in a lane that were assigned to samples, then take the total reads in a lane (which is taken _from the sum of all reads in a single file_),
-        # subtract the former from the latter, and use that as "undetermined samples in lane."
-=======
         # To get all that we must parse runinfo files and match them with demux files,
         # because demux files don't contain run-ids we need to match demux and runinfo
         # logs from the same directory, but find_log_files() does not guarantee order;
@@ -400,7 +325,6 @@
         # assigned to samples, then take the total reads in a lane (which is taken
         # _from the sum of all reads in a single file_), subtract the former from the
         # latter, and use that as "undetermined samples in lane."
->>>>>>> 5eb990d3
         total_reads_per_lane = dict()
         for filename, lanedata in self.total_reads_in_lane_per_file.items():
             for lane_id, reads in lanedata.items():
@@ -498,70 +422,13 @@
                     continue
                 lane_sample = run_data[lane_id]["samples"][sample]  # this sample in this lane
 
-<<<<<<< HEAD
-                # total lane stats
-                lane["reads"] += int(row["# Reads"])
-                lane["yield"] += int(row["# Reads"]) * (self.cluster_length)
-                lane["perfect_index_reads"] += int(row["# Perfect Index Reads"])
-                lane["one_mismatch_index_reads"] += int(row["# One Mismatch Index Reads"])
-                lane["basesQ30"] += int(row.get("# of >= Q30 Bases (PF)", "0"))  # Column only present pre v3.9.3
-
-                # stats for this sample in this lane
-                lane_sample["reads"] += int(row["# Reads"])
-                lane_sample["yield"] += int(row["# Reads"]) * (self.cluster_length)
-                lane_sample["perfect_index_reads"] += int(row["# Perfect Index Reads"])
-                lane_sample["one_mismatch_index_reads"] += int(row["# One Mismatch Index Reads"])
-                lane_sample["basesQ30"] += int(row.get("# of >= Q30 Bases (PF)", "0"))  # Column only present pre v3.9.3
-                lane_sample["mean_quality"] += float(
-                    row.get("Mean Quality Score (PF)", "0")
-                )  # Column only present pre v3.9.3
-
-            if lane_id not in self.total_reads_in_lane_per_file[filename]:
-                self.total_reads_in_lane_per_file[filename][lane_id] = 0
-
-            self.total_reads_in_lane_per_file[filename][lane_id] += int(
-                row["# Reads"]
-            )  # add up number of reads, regardless of undetermined or not
-
-            if self.num_demux_files == 1 and sample == "Undetermined":
-                self.per_lane_undetermined_reads[lane_id] += int(row["# Reads"])
-
-    def parse_qmetrics_data(self, myfile):
-        # parse a bclconvert output stats csv, populate variables appropriately
-        filename = str(os.path.join(myfile["root"], myfile["fn"]))
-        self.total_reads_in_lane_per_file[filename] = dict()
-
-        reader = csv.DictReader(open(filename), delimiter=",")
-        for row in reader:
-            run_data = self.bclconvert_data[myfile["run_id"]]
-            lane_id = "L{}".format(row["Lane"])
-            if lane_id not in run_data:
-                log.warn(f"Found unrecognised lane {lane_id} in Quality Metrics file, skipping")
-                continue
-            lane = run_data[lane_id]
-            sample = row["SampleID"]
-            if sample != "Undetermined":  # dont include undetermined reads at all in any of the calculations...
-                if sample not in run_data[lane_id]["samples"]:
-                    log.warn(f"Found unrecognised sample {sample} in Quality Metrics file, skipping")
-                    continue
-                lane_sample = run_data[lane_id]["samples"][sample]  # this sample in this lane
-
                 # Parse the stats that moved to this file in v3.9.3
                 lane["basesQ30"] += int(row["YieldQ30"])
                 lane_sample["basesQ30"] += int(row["YieldQ30"])
                 lane_sample["mean_quality"] += float(row["Mean Quality Score (PF)"])
 
-    def _parse_top_unknown_barcodes(self):
-        run_data = self.bclconvert_data[self.last_run_id]
-=======
-                # Parse the stats that moved to this file in v3.9.3
-                lane["basesQ30"] += int(row["YieldQ30"])
-                lane_sample["basesQ30"] += int(row["YieldQ30"])
-                lane_sample["mean_quality"] += float(row["Mean Quality Score (PF)"])
-
     def _parse_top_unknown_barcodes(self, bclconvert_data, last_run_id):
         run_data = bclconvert_data[last_run_id]
->>>>>>> 5eb990d3
 
         for unknown_barcode_file in self.find_log_files("bclconvert/unknown_barcodes", filehandles=True):
             barcode_reader = csv.DictReader(unknown_barcode_file["f"], delimiter=",")
