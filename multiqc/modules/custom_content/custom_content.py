--- conflicted
+++ resolved
@@ -5,12 +5,9 @@
 import json
 import logging
 import os
-<<<<<<< HEAD
-=======
 import re
 from collections import defaultdict
 
->>>>>>> 5eb990d3
 import yaml
 
 from multiqc import config
@@ -21,21 +18,6 @@
 # Initialise the logger
 log = logging.getLogger(__name__)
 
-<<<<<<< HEAD
-# Load YAML as an ordered dict
-# From https://stackoverflow.com/a/21912744
-def yaml_ordered_load(stream):
-    class OrderedLoader(yaml.SafeLoader):
-        pass
-    def construct_mapping(loader, node):
-        loader.flatten_mapping(node)
-        return OrderedDict(loader.construct_pairs(node))
-    OrderedLoader.add_constructor(
-        yaml.resolver.BaseResolver.DEFAULT_MAPPING_TAG,
-        construct_mapping)
-    return yaml.load(stream, OrderedLoader)
-=======
->>>>>>> 5eb990d3
 
 def custom_module_classes():
     """
@@ -53,31 +35,18 @@
     cust_mods = defaultdict(lambda: defaultdict(lambda: dict()))
 
     # Dictionary to hold search patterns - start with those defined in the config
-    search_patterns = ['custom_content']
+    search_patterns = ["custom_content"]
 
     # First - find files using patterns described in the config
-<<<<<<< HEAD
-    config_data = getattr(config, 'custom_data', {})
-    for k,f in config_data.items():
-
-=======
     config_data = getattr(config, "custom_data", {})
     mod_cust_config = {}
     for k, f in config_data.items():
->>>>>>> 5eb990d3
         # Check that we have a dictionary
         if not isinstance(f, dict):
             log.debug("config.custom_data row was not a dictionary: {}".format(k))
             continue
-        c_id = f.get('id', k)
-
-<<<<<<< HEAD
-        # Data supplied in with config (eg. from a multiqc_config.yaml file in working directory)
-        if 'data' in f:
-            cust_mods[c_id]['data'].update( f['data'] )
-            cust_mods[c_id]['config'].update( { k:v for k, v in f.items() if k is not 'data' } )
-            cust_mods[c_id]['config']['id'] = cust_mods[c_id]['config'].get('id', c_id)
-=======
+        c_id = f.get("id", k)
+
         # Data supplied in with config (e.g. from a multiqc_config.yaml file in working directory)
         if "data" in f:
             try:
@@ -87,18 +56,17 @@
                 cust_mods[c_id]["data"] = f["data"]
             cust_mods[c_id]["config"].update({k: v for k, v in f.items() if k != "data"})
             cust_mods[c_id]["config"]["id"] = cust_mods[c_id]["config"].get("id", c_id)
->>>>>>> 5eb990d3
             continue
 
         # Custom Content ID has search patterns in the config
         if c_id in report.files:
-            cust_mods[c_id]['config'] = f
-            cust_mods[c_id]['config']['id'] = cust_mods[c_id]['config'].get('id', c_id)
+            cust_mods[c_id]["config"] = f
+            cust_mods[c_id]["config"]["id"] = cust_mods[c_id]["config"].get("id", c_id)
             search_patterns.append(c_id)
             continue
 
-        # We should have had something by now
-        log.warn("Found section '{}' in config for under custom_data, but no data or search patterns.".format(c_id))
+        # Must just be configuration for a separate custom-content class
+        mod_cust_config[c_id] = f
 
     # Now go through each of the file search patterns
     bm = BaseMultiqcModule(name="Custom content", anchor="custom_content")
@@ -108,42 +76,25 @@
             num_sp_found_files += 1
             # Handle any exception without messing up for remaining custom content files
             try:
-                f_extension = os.path.splitext(f['fn'])[1]
+                f_extension = os.path.splitext(f["fn"])[1]
 
                 # YAML and JSON files are the easiest
                 parsed_data = None
-                if f_extension == '.yaml' or f_extension == '.yml':
+                if f_extension == ".yaml" or f_extension == ".yml":
                     try:
-<<<<<<< HEAD
-                        parsed_data = yaml_ordered_load(f['f'])
-=======
                         parsed_data = yaml.safe_load(f["f"])
->>>>>>> 5eb990d3
                     except Exception as e:
-                        log.warning("Error parsing YAML file '{}' (probably invalid YAML)".format(f['fn']))
+                        log.warning("Error parsing YAML file '{}' (probably invalid YAML)".format(f["fn"]))
                         log.debug("YAML error: {}".format(e), exc_info=True)
                         break
-<<<<<<< HEAD
-                elif f_extension == '.json':
-                    try:
-                        # Use OrderedDict for objects so that column order is honoured
-                        parsed_data = json.loads(f['f'], object_pairs_hook=OrderedDict)
-=======
                     parsed_data["id"] = parsed_data.get("id", f["s_name"])
                 elif f_extension == ".json":
                     try:
                         parsed_data = json.loads(f["f"])
->>>>>>> 5eb990d3
                     except Exception as e:
-                        log.warning("Error parsing JSON file '{}' (probably invalid JSON)".format(f['fn']))
+                        log.warning("Error parsing JSON file '{}' (probably invalid JSON)".format(f["fn"]))
                         log.warning("JSON error: {}".format(e))
                         break
-<<<<<<< HEAD
-                elif f_extension == '.png' or f_extension == '.jpeg' or f_extension == '.jpg':
-                    image_string = base64.b64encode(f['f'].read()).decode('utf-8')
-                    image_format = 'png' if f_extension == '.png' else 'jpg'
-                    img_html = '<div class="mqc-custom-content-image"><img src="data:image/{};base64,{}" /></div>'.format(image_format, image_string)
-=======
                     parsed_data["id"] = parsed_data.get("id", f["s_name"])
                 elif f_extension == ".png" or f_extension == ".jpeg" or f_extension == ".jpg":
                     image_string = base64.b64encode(f["f"].read()).decode("utf-8")
@@ -153,24 +104,12 @@
                             image_format, image_string
                         )
                     )
->>>>>>> 5eb990d3
                     parsed_data = {
-                        'id': f['s_name'],
-                        'plot_type': 'image',
-                        'section_name': f['s_name'].replace('_', ' ').replace('-', ' ').replace('.', ' '),
-                        'description': 'Embedded image <code>{}</code>'.format(f['fn']),
-                        'data': img_html
+                        "id": f["s_name"],
+                        "plot_type": "image",
+                        "section_name": f["s_name"].replace("_", " ").replace("-", " ").replace(".", " "),
+                        "data": img_html,
                     }
-<<<<<<< HEAD
-                if parsed_data is not None:
-                    c_id = parsed_data.get('id', k)
-                    if len(parsed_data.get('data', {})) > 0:
-                        if type(parsed_data['data']) in (str, list):
-                            cust_mods[c_id]['data'] = parsed_data['data']
-                        else:
-                            cust_mods[c_id]['data'].update( parsed_data['data'] )
-                        cust_mods[c_id]['config'].update ( { j:k for j,k in parsed_data.items() if j != 'data' } )
-=======
                     # If the search pattern 'k' has an associated custom content section config, use it
                     parsed_data.update(cust_mods.get(k, {}).get("config", {}))
                 elif f_extension == ".html":
@@ -189,86 +128,81 @@
                         else:
                             cust_mods[c_id]["data"] = parsed_data["data"]
                         cust_mods[c_id]["config"].update({j: k for j, k in parsed_data.items() if j != "data"})
->>>>>>> 5eb990d3
                     else:
-                        log.warning("No data found in {}".format(f['fn']))
+                        log.warning("No data found in {}".format(f["fn"]))
 
                 # txt, csv, tsv etc
                 else:
                     # Look for configuration details in the header
-                    m_config = _find_file_header( f )
+                    m_config = _find_file_header(f)
                     s_name = None
                     if m_config is not None:
-                        c_id = m_config.get('id', k)
+                        c_id = m_config.get("id", k)
                         # Update the base config with anything parsed from the file
-                        b_config = cust_mods.get(c_id, {}).get('config', {})
-                        b_config.update( m_config )
+                        b_config = cust_mods.get(c_id, {}).get("config", {})
+                        b_config.update(m_config)
                         # Now set the module config to the merged dict
                         m_config = dict(b_config)
-                        s_name = m_config.get('sample_name')
+                        s_name = m_config.get("sample_name")
                     else:
                         c_id = k
-                        m_config = cust_mods.get(c_id, {}).get('config', {})
+                        m_config = cust_mods.get(c_id, {}).get("config", {})
 
                     # Guess sample name if not given
                     if s_name is None:
-                        s_name = bm.clean_s_name(f['s_name'], f['root'])
+                        s_name = f["s_name"]
 
                     # Guess c_id if no information known
-                    if k == 'custom_content':
+                    if k == "custom_content":
                         c_id = s_name
                         if not m_config.get("id"):
                             m_config["id"] = c_id
 
+                    # Merge with config from a MultiQC config file if we have it
+                    m_config.update(mod_cust_config.get(c_id, {}))
+
                     # Add information about the file to the config dict
-                    if 'files' not in m_config:
-                        m_config['files'] = dict()
-                    m_config['files'].update( { s_name : { 'fn': f['fn'], 'root': f['root'] } } )
+                    if "files" not in m_config:
+                        m_config["files"] = dict()
+                    m_config["files"].update({s_name: {"fn": f["fn"], "root": f["root"]}})
 
                     # Guess file format if not given
-                    if m_config.get('file_format') is None:
-                        m_config['file_format'] = _guess_file_format( f )
+                    if m_config.get("file_format") is None:
+                        m_config["file_format"] = _guess_file_format(f)
                     # Parse data
                     try:
-                        parsed_data, conf = _parse_txt( f, m_config )
+                        parsed_data, conf = _parse_txt(f, m_config)
                         if parsed_data is None or len(parsed_data) == 0:
-                            log.warning("Not able to parse custom data in {}".format(f['fn']))
+                            log.warning("Not able to parse custom data in {}".format(f["fn"]))
                         else:
                             # Did we get a new section id from the file?
-                            if conf.get('id') is not None:
-                                c_id = conf.get('id')
+                            if conf.get("id") is not None:
+                                c_id = conf.get("id")
                             # heatmap - special data type
-<<<<<<< HEAD
-                            if type(parsed_data) == list:
-                                cust_mods[c_id]['data'] = parsed_data
-                            elif conf.get('plot_type') == 'html':
-                                cust_mods[c_id]['data'] = parsed_data
-=======
                             if isinstance(parsed_data, list):
                                 cust_mods[c_id]["data"] = parsed_data
                             elif conf.get("plot_type") == "html":
                                 cust_mods[c_id]["data"] = parsed_data
->>>>>>> 5eb990d3
                             else:
-                                cust_mods[c_id]['data'].update(parsed_data)
-                            cust_mods[c_id]['config'].update(conf)
+                                cust_mods[c_id]["data"].update(parsed_data)
+                            cust_mods[c_id]["config"].update(conf)
                     except (IndexError, AttributeError, TypeError):
-                        log.error("Unexpected parsing error for {}".format(f['fn']), exc_info=True)
-                        raise # testing
+                        log.error("Unexpected parsing error for {}".format(f["fn"]), exc_info=True)
+                        raise  # testing
             except Exception as e:
-                log.error("Uncaught exception raised for file '{}'".format(f['fn']))
+                log.error("Uncaught exception raised for file '{}'".format(f["fn"]))
                 log.exception(e)
 
         # Give log message if no files found for search pattern
-        if num_sp_found_files == 0 and k != 'custom_content':
+        if num_sp_found_files == 0 and k != "custom_content":
             log.debug("No samples found: custom content ({})".format(k))
 
     # Filter to strip out ignored sample names
     for k in cust_mods:
-        cust_mods[k]['data'] = bm.ignore_samples(cust_mods[k]['data'])
+        cust_mods[k]["data"] = bm.ignore_samples(cust_mods[k]["data"])
 
     # Remove any configs that have no data
-    remove_cids = [ k for k in cust_mods if len(cust_mods[k]['data']) == 0 ]
+    remove_cids = [k for k in cust_mods if len(cust_mods[k]["data"]) == 0]
     for k in remove_cids:
         del cust_mods[k]
 
@@ -276,20 +210,14 @@
         raise ModuleNoSamplesFound
 
     # Go through each data type
-<<<<<<< HEAD
-    parsed_modules = list()
-    for module_id, mod in cust_mods.items():
-
-=======
     parsed_modules = dict()
     for c_id, mod in cust_mods.items():
->>>>>>> 5eb990d3
         # General Stats
-        if mod['config'].get('plot_type') == 'generalstats':
-            gsheaders = mod['config'].get('pconfig')
+        if mod["config"].get("plot_type") == "generalstats":
+            gsheaders = mod["config"].get("pconfig")
             if gsheaders is None:
                 headers = set()
-                for d in mod['data'].values():
+                for d in mod["data"].values():
                     headers.update(d.keys())
                 headers = list(headers)
                 headers.sort()
@@ -307,25 +235,39 @@
 
             # Add namespace and description if not specified
             for m_id in gsheaders:
-                if 'namespace' not in gsheaders[m_id]:
-                    gsheaders[m_id]['namespace'] = mod['config'].get('namespace', module_id)
-
-            bm.general_stats_addcols(mod['data'], gsheaders)
+                if "namespace" not in gsheaders[m_id]:
+                    gsheaders[m_id]["namespace"] = mod["config"].get("namespace", c_id)
+            log.info("{}: Found {} General Statistics columns".format(c_id, len(mod["data"])))
+            bm.general_stats_addcols(mod["data"], gsheaders)
 
         # Initialise this new module class and append to list
         else:
-            parsed_modules.append( MultiqcModule(module_id, mod) )
-            if mod['config'].get('plot_type') == 'html':
-                log.info("{}: Found 1 sample (html)".format(module_id))
-            if mod['config'].get('plot_type') == 'image':
-                log.info("{}: Found 1 sample (image)".format(module_id))
+            # Is this file asking to be a sub-section under a parent section?
+            mod_id = mod["config"].get("parent_id", c_id)
+            # If we have any custom configuration from a MultiQC config file, update here
+            # This is done earlier for tsv files too, but we do it here so that it overwrites what was in the file
+            if mod_id in mod_cust_config:
+                mod["config"].update(mod_cust_config[mod_id])
+            # We've not seen this module section before (normal for most custom content)
+            if mod_id not in parsed_modules:
+                parsed_modules[mod_id] = MultiqcModule(mod_id, mod)
             else:
-                log.info("{}: Found {} samples ({})".format(module_id, len(mod['data']), mod['config'].get('plot_type')))
+                # New sub-section
+                parsed_modules[mod_id].update_init(c_id, mod)
+            parsed_modules[mod_id].add_cc_section(c_id, mod)
+            if mod["config"].get("plot_type") == "html":
+                log.info("{}: Found 1 sample (html)".format(c_id))
+            elif mod["config"].get("plot_type") == "image":
+                log.info("{}: Found 1 sample (image)".format(c_id))
+            else:
+                log.info("{}: Found {} samples ({})".format(c_id, len(mod["data"]), mod["config"].get("plot_type")))
 
     # Sort sections if we have a config option for order
-    mod_order = getattr(config, 'custom_content', {}).get('order', [])
-    sorted_modules = [parsed_mod for parsed_mod in parsed_modules if parsed_mod.anchor not in mod_order ]
-    sorted_modules.extend([parsed_mod for mod_id in mod_order for parsed_mod in parsed_modules if parsed_mod.anchor == mod_id ])
+    mod_order = getattr(config, "custom_content", {}).get("order", [])
+    sorted_modules = [parsed_mod for parsed_mod in parsed_modules.values() if parsed_mod.anchor not in mod_order]
+    sorted_modules.extend(
+        [parsed_mod for mod_id in mod_order for parsed_mod in parsed_modules.values() if parsed_mod.anchor == mod_id]
+    )
 
     # If we only have General Stats columns then there are no module outputs
     if len(sorted_modules) == 0:
@@ -338,15 +280,9 @@
 
 
 class MultiqcModule(BaseMultiqcModule):
-    """ Module class, used for each custom content type """
+    """Module class, used for each custom content type"""
 
     def __init__(self, c_id, mod):
-<<<<<<< HEAD
-
-        modname = mod['config'].get('section_name', c_id.replace('_', ' ').title())
-        if modname == '' or modname is None:
-            modname = 'Custom Content'
-=======
         modname = c_id.replace("_", " ").title()
         mod_info = mod["config"].get("description")
         if "parent_name" in mod["config"]:
@@ -356,21 +292,17 @@
             modname = mod["config"]["section_name"]
         if modname == "" or modname is None:
             modname = "Custom Content"
->>>>>>> 5eb990d3
 
         # Initialise the parent object
         super(MultiqcModule, self).__init__(
-            name = modname,
-            anchor = mod['config'].get('section_anchor', c_id),
-            href = mod['config'].get('section_href'),
-            info = mod['config'].get('description')
+            name=modname,
+            anchor=mod["config"].get("section_anchor", c_id),
+            href=mod["config"].get("section_href"),
+            info=mod_info,
+            extra=mod["config"].get("extra"),
+            # No DOI here.. // doi=
         )
 
-<<<<<<< HEAD
-        pconfig = mod['config'].get('pconfig', {})
-        if pconfig.get('title') is None:
-            pconfig['title'] = modname
-=======
         # Don't repeat the Custom Content name in the subtext
         if self.info or self.extra:
             self.intro = "<p>{}</p>{}".format(self.info, self.extra)
@@ -413,7 +345,6 @@
         if not isinstance(mod["data"], str):
             self.write_data_file(mod["data"], "multiqc_{}".format(pconfig["id"]))
             pconfig["save_data_file"] = False
->>>>>>> 5eb990d3
 
         # Try to cooerce x-axis to numeric
         if mod["config"].get("plot_type") in ["linegraph", "scatter"]:
@@ -423,53 +354,46 @@
                 pass
 
         # Table
-        if mod['config'].get('plot_type') == 'table':
-            pconfig['sortRows'] = pconfig.get('sortRows', False)
-            headers = mod['config'].get('headers')
-            self.add_section( plot = table.plot(mod['data'], headers, pconfig) )
-            self.write_data_file( mod['data'], "multiqc_{}".format(modname.lower().replace(' ', '_')) )
+        if mod["config"].get("plot_type") == "table":
+            pconfig["sortRows"] = pconfig.get("sortRows", False)
+            headers = mod["config"].get("headers")
+            plot = table.plot(mod["data"], headers, pconfig)
 
         # Bar plot
-        elif mod['config'].get('plot_type') == 'bargraph':
-            self.add_section( plot = bargraph.plot(mod['data'], mod['config'].get('categories'), pconfig) )
+        elif mod["config"].get("plot_type") == "bargraph":
+            mod["data"] = {k: v for k, v in sorted(mod["data"].items())}
+            plot = bargraph.plot(mod["data"], mod["config"].get("categories"), pconfig)
 
         # Line plot
-        elif mod['config'].get('plot_type') == 'linegraph':
-            self.add_section( plot = linegraph.plot(mod['data'], pconfig) )
+        elif mod["config"].get("plot_type") == "linegraph":
+            plot = linegraph.plot(mod["data"], pconfig)
 
         # Scatter plot
-        elif mod['config'].get('plot_type') == 'scatter':
-            self.add_section( plot = scatter.plot(mod['data'], pconfig) )
+        elif mod["config"].get("plot_type") == "scatter":
+            plot = scatter.plot(mod["data"], pconfig)
 
         # Heatmap
-        elif mod['config'].get('plot_type') == 'heatmap':
-            self.add_section( plot = heatmap.plot(mod['data'], mod['config'].get('xcats'), mod['config'].get('ycats'), pconfig) )
+        elif mod["config"].get("plot_type") == "heatmap":
+            plot = heatmap.plot(mod["data"], mod["config"].get("xcats"), mod["config"].get("ycats"), pconfig)
 
         # Beeswarm plot
-        elif mod['config'].get('plot_type') == 'beeswarm':
-            self.add_section( plot = beeswarm.plot(mod['data'], pconfig) )
+        elif mod["config"].get("plot_type") == "beeswarm":
+            plot = beeswarm.plot(mod["data"], pconfig)
 
         # Raw HTML
-        elif mod['config'].get('plot_type') == 'html':
-            self.add_section( content = mod['data'] )
+        elif mod["config"].get("plot_type") == "html":
+            content = mod["data"]
 
         # Raw image file as html
-        elif mod['config'].get('plot_type') == 'image':
-            self.add_section( content = mod['data'] )
+        elif mod["config"].get("plot_type") == "image":
+            content = mod["data"]
 
         # Not supplied
-<<<<<<< HEAD
-        elif mod['config'].get('plot_type') == None:
-=======
         elif mod["config"].get("plot_type") is None:
->>>>>>> 5eb990d3
             log.warning("Plot type not found for content ID '{}'".format(c_id))
 
         # Not recognised
         else:
-<<<<<<< HEAD
-            log.warning("Error - custom content plot type '{}' not recognised for content ID {}".format(mod['config'].get('plot_type'), c_id))
-=======
             log.warning(
                 "Error - custom content plot type '{}' not recognised for content ID {}".format(
                     mod["config"].get("plot_type"), c_id
@@ -483,37 +407,28 @@
             section_description = ""
 
         self.add_section(name=section_name, anchor=c_id, description=section_description, plot=plot, content=content)
->>>>>>> 5eb990d3
 
 
 def _find_file_header(f):
     # Collect commented out header lines
     hlines = []
-<<<<<<< HEAD
-    for l in f['f'].splitlines():
-        if l.startswith('#'):
-            hlines.append(l[1:])
-=======
     for line in f["f"].splitlines():
         if line.startswith("#"):
             hlines.append(line[1:])
->>>>>>> 5eb990d3
     if len(hlines) == 0:
         return None
     hconfig = None
     try:
         hconfig = yaml.safe_load("\n".join(hlines))
-        assert(isinstance(hconfig, dict))
+        assert isinstance(hconfig, dict)
     except yaml.YAMLError as e:
-        log.warn("Could not parse comment file header for MultiQC custom content: {}".format(f['fn']))
+        log.warning("Could not parse comment file header for MultiQC custom content: {}".format(f["fn"]))
         log.debug(e)
     except AssertionError:
         log.debug("Custom Content comment file header looked wrong: {}".format(hconfig))
     else:
         return hconfig
 
-<<<<<<< HEAD
-=======
 
 def _find_html_file_header(f):
     """Look for a HTML comment config at the start of a custom content HTML file"""
@@ -532,7 +447,6 @@
     return {}
 
 
->>>>>>> 5eb990d3
 def _guess_file_format(f):
     """
     Tries to guess file format, first based on file extension (csv / tsv),
@@ -542,18 +456,13 @@
     e.g. if tab, all 10 lines should have x columns when split by tab.
     Returns: csv | tsv | spaces   (spaces by default if all else fails)
     """
-    filename, file_extension = os.path.splitext(f['fn'])
+    filename, file_extension = os.path.splitext(f["fn"])
     tabs = []
     commas = []
     spaces = []
     j = 0
-<<<<<<< HEAD
-    for l in f['f'].splitlines():
-        if not l.startswith('#'):
-=======
     for line in f["f"].splitlines():
         if not line.startswith("#"):
->>>>>>> 5eb990d3
             j += 1
             tabs.append(len(line.split("\t")))
             commas.append(len(line.split(",")))
@@ -567,48 +476,36 @@
     commas_lc = commas.count(commas_mode) if commas_mode > 1 else 0
     spaces_lc = spaces.count(spaces_mode) if spaces_mode > 1 else 0
     if tab_lc == j:
-        return 'tsv'
+        return "tsv"
     elif commas_lc == j:
-        return 'csv'
+        return "csv"
     else:
         if tab_lc > commas_lc and tab_lc > spaces_lc:
-            return 'tsv'
+            return "tsv"
         elif commas_lc > tab_lc and commas_lc > spaces_lc:
-            return 'csv'
+            return "csv"
         elif spaces_lc > tab_lc and spaces_lc > commas_lc:
-            return 'spaces'
+            return "spaces"
         else:
             if tab_mode == commas_lc and tab_mode > spaces_lc:
                 if tab_mode > commas_mode:
-                    return 'tsv'
+                    return "tsv"
                 else:
-                    return 'csv'
-    return 'spaces'
+                    return "csv"
+    return "spaces"
+
 
 def _parse_txt(f, conf):
     # Split the data into a list of lists by column
     sep = None
-    if conf['file_format'] == 'csv':
+    if conf["file_format"] == "csv":
         sep = ","
-    if conf['file_format'] == 'tsv':
+    if conf["file_format"] == "tsv":
         sep = "\t"
-    lines = f['f'].splitlines()
+    lines = f["f"].splitlines()
     d = []
 
     # Check for special case - HTML
-<<<<<<< HEAD
-    if conf.get('plot_type') == 'html':
-        for l in lines:
-            if l and not l.startswith('#'):
-                d.append(l)
-        return ("\n".join(d), conf)
-
-    # Not HTML, need to parse data
-    ncols = None
-    for l in lines:
-        if l and not l.startswith('#'):
-            sections = l.split(sep)
-=======
     if conf.get("plot_type") == "html":
         for line in lines:
             if line and not line.startswith("#"):
@@ -620,23 +517,10 @@
     for line in lines:
         if line and not line.startswith("#"):
             sections = line.split(sep)
->>>>>>> 5eb990d3
             d.append(sections)
             if ncols is None:
                 ncols = len(sections)
             elif ncols != len(sections):
-<<<<<<< HEAD
-                log.warn("Inconsistent number of columns found in {}! Skipping..".format(f['fn']))
-                return (None, conf)
-
-    # Convert values to floats if we can
-    first_row_str = 0
-    for i,l in enumerate(d):
-        for j, v in enumerate(l):
-            try:
-                d[i][j] = float(v)
-            except ValueError:
-=======
                 log.warning("Inconsistent number of columns found in {}! Skipping..".format(f["fn"]))
                 return None, conf
 
@@ -650,7 +534,6 @@
                 except ValueError:
                     pass
             if isinstance(v, str):
->>>>>>> 5eb990d3
                 if (v.startswith('"') and v.endswith('"')) or (v.startswith("'") and v.endswith("'")):
                     v = v[1:-1]
                 # Count strings in first row (header?)
@@ -658,18 +541,6 @@
                     first_row_str += 1
             d[i][j] = v
 
-<<<<<<< HEAD
-    all_numeric = all([ type(l) == float for l in d[i][1:] for i in range(1, len(d)) ])
-
-    # General stat info files - expected to be have atleast 2 rows (first row always being the header)
-    # and have atleast 2 columns (first column always being sample name)
-    if conf.get('plot_type') == 'generalstats' and len(d) >= 2 and ncols >= 2:
-        data = defaultdict(dict)
-        for i,l in enumerate(d[1:], 1):
-            for j,v in enumerate(l[1:], 1):
-                data[l[0]][d[0][j]] = v
-        return (data, conf)
-=======
     all_numeric = all([isinstance(line, float) for i in range(1, len(d)) for line in d[i][1:]])
 
     # General stat info files - expected to have at least 2 rows (first row always being the header)
@@ -680,59 +551,40 @@
             for j, v in enumerate(line[1:], 1):
                 data[line[0]][d[0][j]] = v
         return data, conf
->>>>>>> 5eb990d3
 
     # Heatmap: Number of headers == number of lines
-    if conf.get('plot_type') is None and first_row_str == len(lines) and all_numeric:
-        conf['plot_type'] = 'heatmap'
-    if conf.get('plot_type') == 'heatmap':
-        conf['xcats'] = d[0][1:]
-        conf['ycats'] = [s[0] for s in d[1:]]
+    if conf.get("plot_type") is None and first_row_str == len(lines) and all_numeric:
+        conf["plot_type"] = "heatmap"
+    if conf.get("plot_type") == "heatmap":
+        conf["xcats"] = d[0][1:]
+        conf["ycats"] = [s[0] for s in d[1:]]
         data = [s[1:] for s in d[1:]]
         return data, conf
 
     # Header row of strings, or configured as table
-<<<<<<< HEAD
-    if first_row_str == len(d[0]) or conf.get('plot_type') == 'table':
-        data = OrderedDict()
-=======
     if first_row_str == len(d[0]) or conf.get("plot_type") == "table":
         data = dict()
->>>>>>> 5eb990d3
         for s in d[1:]:
             data[s[0]] = dict()
             for i, v in enumerate(s[1:]):
-                cat = str(d[0][i+1])
+                cat = str(d[0][i + 1])
                 data[s[0]][cat] = v
         # Bar graph or table - if numeric data, go for bar graph
-        if conf.get('plot_type') is None:
+        if conf.get("plot_type") is None:
             allfloats = True
             for r in d[1:]:
                 for v in r[1:]:
                     allfloats = allfloats and isinstance(v, float)
             if allfloats:
-                conf['plot_type'] = 'bargraph'
+                conf["plot_type"] = "bargraph"
             else:
-                conf['plot_type'] = 'table'
+                conf["plot_type"] = "table"
         # Set table col_1 header
-        if conf.get('plot_type') == 'table' and d[0][0].strip() != '':
-            conf['pconfig'] = conf.get('pconfig', {})
-            if not conf['pconfig'].get('col1_header'):
-                conf['pconfig']['col1_header'] = d[0][0].strip()
+        if conf.get("plot_type") == "table" and d[0][0].strip() != "":
+            conf["pconfig"] = conf.get("pconfig", {})
+            if not conf["pconfig"].get("col1_header"):
+                conf["pconfig"]["col1_header"] = d[0][0].strip()
         # Return parsed data
-<<<<<<< HEAD
-        if conf.get('plot_type') == 'bargraph' or conf.get('plot_type') == 'table':
-            return (data, conf)
-        else:
-            data = OrderedDict() # reset
-
-    # Scatter plot: First row is  str : num : num
-    if (conf.get('plot_type') is None and len(d[0]) == 3 and
-        type(d[0][0]) != float and type(d[0][1]) == float and type(d[0][2]) == float):
-        conf['plot_type'] = 'scatter'
-
-    if conf.get('plot_type') == 'scatter':
-=======
         if conf.get("plot_type") == "bargraph" or conf.get("plot_type") == "table":
             return data, conf
         else:
@@ -749,14 +601,10 @@
         conf["plot_type"] = "scatter"
 
     if conf.get("plot_type") == "scatter":
->>>>>>> 5eb990d3
         data = dict()
         for s in d:
             try:
-                data[s[0]] = {
-                    'x': float(s[1]),
-                    'y': float(s[2])
-                }
+                data[s[0]] = {"x": float(s[1]), "y": float(s[2])}
             except (IndexError, ValueError):
                 pass
         return data, conf
@@ -764,44 +612,27 @@
     # Single sample line / bar graph - first row has two columns
     if len(d[0]) == 2:
         # Line graph - num : num
-<<<<<<< HEAD
-        if (conf.get('plot_type') is None and type(d[0][0]) == float and type(d[0][1]) == float):
-            conf['plot_type'] = 'linegraph'
-        # Bar graph - str : num
-        if (conf.get('plot_type') is None and type(d[0][0]) != float and type(d[0][1]) == float):
-            conf['plot_type'] = 'bargraph'
-=======
         if conf.get("plot_type") is None and isinstance(d[0][0], float) and isinstance(d[0][1], float):
             conf["plot_type"] = "linegraph"
         # Bar graph - str : num
         if conf.get("plot_type") is None and not isinstance(d[0][0], float) and isinstance(d[0][1], float):
             conf["plot_type"] = "bargraph"
->>>>>>> 5eb990d3
 
         # Data structure is the same
-        if (conf.get('plot_type') == 'linegraph' or conf.get('plot_type') == 'bargraph'):
+        if conf.get("plot_type") == "linegraph" or conf.get("plot_type") == "bargraph":
             # Set section id based on directory if not known
-<<<<<<< HEAD
-            if conf.get('id') is None:
-                conf['id'] = os.path.basename(f['root'])
-            data = OrderedDict()
-            for s in d:
-                data[s[0]] = s[1]
-            return ( { f['s_name']: data }, conf )
-=======
             if conf.get("id") is None:
                 conf["id"] = os.path.basename(f["root"])
             data = dict()
             for s in d:
                 data[s[0]] = s[1]
             return {f["s_name"]: data}, conf
->>>>>>> 5eb990d3
 
     # Multi-sample line graph: No header row, str : lots of num columns
-    if conf.get('plot_type') is None and len(d[0]) > 4 and all_numeric:
-        conf['plot_type'] = 'linegraph'
-
-    if conf.get('plot_type') == 'linegraph':
+    if conf.get("plot_type") is None and len(d[0]) > 4 and all_numeric:
+        conf["plot_type"] = "linegraph"
+
+    if conf.get("plot_type") == "linegraph":
         data = dict()
         # If the first row has no header, use it as axis labels
         x_labels = []
@@ -810,17 +641,6 @@
         # Use 1..n range for x values
         for s in d:
             data[s[0]] = dict()
-<<<<<<< HEAD
-            for i,v in enumerate(s[1:]):
-                j = i+1
-                data[s[0]][i+1] = v
-        return (data, conf)
-
-    # Got to the end and haven't returned. It's a mystery, capn'!
-    log.debug("Not able to figure out a plot type for '{}' ".format(f['fn']) +
-      "plot type = {}, all numeric = {}, first row str = {}".format( conf.get('plot_type'), all_numeric, first_row_str ))
-    return (None, conf)
-=======
             for i, v in enumerate(s[1:]):
                 try:
                     x_val = x_labels[i]
@@ -840,5 +660,4 @@
             conf.get("plot_type"), all_numeric, first_row_str
         )
     )
-    return None, conf
->>>>>>> 5eb990d3
+    return None, conf