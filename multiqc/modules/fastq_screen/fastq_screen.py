--- conflicted
+++ resolved
@@ -54,7 +54,6 @@
         num_orgs = set([len(orgs) for orgs in self.fq_screen_data.values()])
 
         # Section 1 - Alignment Profiles
-<<<<<<< HEAD
         helptext = '''
         We use subset of 400,000 reads from (and only the first read of paired end sequencing) to 
         screen against common organisms (Human, Rat and Mouse), the internal control (Phi X 174 bacteriophage genome) 
@@ -64,14 +63,7 @@
         Note that sequence homology in these databases is pretty high. For example, so will a human sample easily have >10% 
         reads that matches perfect to the mouse genome.
         '''
-        
-        # Posh plot only works for around 20 samples, 8 organisms.
-        if len(self.fq_screen_data) * self.num_orgs <= 160 and not config.plots_force_flat and not getattr(config, 'fastqscreen_simpleplot', False):
-            self.add_section( content=self.fqscreen_plot(), helptext=helptext )
-        # Use simpler plot that works with many samples
-        else:
-            self.add_section( plot=self.fqscreen_simple_plot(), helptext=helptext )
-=======
+
         # Posh plot only works for around 20 samples, 8 organisms. If all samples have the same number of organisms.
         if (
             len(num_orgs) == 1
@@ -83,7 +75,6 @@
         # Use simpler plot that works with many samples
         else:
             self.add_section(name="Mapped Reads", anchor="fastq_screen_mapped_reads", plot=self.fqscreen_simple_plot())
->>>>>>> a259b089
 
         # Section 2 - Optional bisfulfite plot
         self.fqscreen_bisulfite_plot()
@@ -194,17 +185,10 @@
         getCats = True
         data = list()
         p_types = OrderedDict()
-<<<<<<< HEAD
-        p_types['multiple_hits_multiple_libraries'] = {'col': '#c11d1d', 'name': 'Multiple Hits, Multiple Genomes' }
-        p_types['one_hit_multiple_libraries'] = {'col': '#ff0000', 'name': 'One Hit, Multiple Genomes' }
-        p_types['multiple_hits_one_library'] = {'col': '#00007f', 'name': 'Multiple Hits, One Genome' }
-        p_types['one_hit_one_library'] = {'col': '#0000ff', 'name': 'One Hit, One Genome' }
-=======
         p_types["multiple_hits_multiple_libraries"] = {"col": "#7f0000", "name": "Multiple Hits, Multiple Genomes"}
         p_types["one_hit_multiple_libraries"] = {"col": "#ff0000", "name": "One Hit, Multiple Genomes"}
         p_types["multiple_hits_one_library"] = {"col": "#00007f", "name": "Multiple Hits, One Genome"}
         p_types["one_hit_one_library"] = {"col": "#0000ff", "name": "One Hit, One Genome"}
->>>>>>> a259b089
         for k, t in p_types.items():
             first = True
             for s in sorted(self.fq_screen_data.keys()):
@@ -328,10 +312,6 @@
             "cpswitch_c_active": False,
             "ylab": "Percentages",
         }
-<<<<<<< HEAD
-        cats['Multiple Genomes'] = { 'name': 'Multiple Genomes', 'color': '#c11d1d' }
-        cats['No hits'] = { 'name': 'No hits', 'color': '#cccccc' }
-=======
         cats["Multiple Genomes"] = {"name": "Multiple Genomes", "color": "#820000"}
         cats["No hits"] = {"name": "No hits", "color": "#cccccc"}
 
@@ -391,7 +371,6 @@
 
         if len(pdata) == 0:
             return None
->>>>>>> a259b089
 
         self.add_section(
             name="Bisulfite Reads", anchor="fastq_screen_bisulfite", plot=bargraph.plot(pdata, pcats, pconfig)
