#!/usr/bin/env python
# coding=utf-8
from __future__ import print_function

import itertools
import re
from collections import defaultdict
from multiqc.modules.base_module import BaseMultiqcModule
from multiqc.plots import bargraph, table
from .utils import make_headers, Metric, exist_and_number

# Initialise the logger
import logging

log = logging.getLogger(__name__)


NAMESPACE = "DRAGEN mapping"


class DragenMappingMetics(BaseMultiqcModule):
    def add_mapping_metrics(self):
        data_by_rg_by_sample = defaultdict(dict)
        data_by_phenotype_by_sample = defaultdict(dict)

        for f in self.find_log_files("dragen/mapping_metrics"):
            data_by_readgroup, data_by_phenotype = parse_mapping_metrics_file(f)

            if f["s_name"] in data_by_rg_by_sample:
                log.debug("Duplicate DRAGEN output prefix found! Overwriting: {}".format(f["s_name"]))
            self.add_data_source(f, section="stats")
            data_by_phenotype_by_sample[f["s_name"]].update(data_by_phenotype)

            for rg, data in data_by_readgroup.items():
                if any(rg in d_rg for sn, d_rg in data_by_rg_by_sample.items()):
                    log.debug(
                        "Duplicate read group name {} found for output prefix {}! Overwriting".format(rg, f["s_name"])
                    )
            data_by_rg_by_sample[f["s_name"]].update(data_by_readgroup)

        # filter to strip out ignored sample names:
        data_by_rg_by_sample = self.ignore_samples(data_by_rg_by_sample)
        data_by_phenotype_by_sample = self.ignore_samples(data_by_phenotype_by_sample)

        # flattening phenotype-sample data by adding a prefix " normal" to the normal samples
        data_by_sample = dict()
        for sn in data_by_phenotype_by_sample:
            for phenotype in data_by_phenotype_by_sample[sn]:
                new_sn = sn
                if phenotype == "normal":
                    new_sn = sn + "_normal"
                data_by_sample[new_sn] = data_by_phenotype_by_sample[sn][phenotype]

        if not data_by_rg_by_sample and not data_by_phenotype_by_sample:
            return set()
        self.report_mapping_metrics(data_by_sample, data_by_rg_by_sample)
        return data_by_rg_by_sample.keys()

    def report_mapping_metrics(self, data_by_sample, data_by_rg_by_sample):
        # merging all read group data
        data_by_rg = dict()
        for sname in data_by_rg_by_sample:
            for rg, d in data_by_rg_by_sample[sname].items():
                if rg in data_by_rg:
                    rg = rg + " (" + sname + ")"
                data_by_rg[rg] = d

        # getting all available metric names to determine table headers
        all_metric_names = set()
        for sn, d_by_rg in data_by_rg_by_sample.items():
            for rg, data in d_by_rg.items():
                for m in data.keys():
                    all_metric_names.add(m)
        # and making headers
        genstats_headers, own_tabl_headers = make_headers(all_metric_names, MAPPING_METRICS)

        self.general_stats_addcols(data_by_sample, genstats_headers, namespace=NAMESPACE)

        self.add_section(
            name="Mapping metrics",
            anchor="dragen-mapping-metrics",
            description="""
            Mapping metrics, similar to the metrics computed by the samtools-stats command.
            Shown on per read group level. To see per-sample level metrics, refer to the general
            stats table.
            """,
            plot=table.plot(data_by_rg, own_tabl_headers, pconfig={"namespace": NAMESPACE}),
        )

        # Skip adding the barplot if it's not informative, such as if all
        #  reads are unmapped due to a FastQcOnly workflow
        all_unmapped = True
        unmapped_key = "Unmapped reads pct"
        for rg, data in data_by_rg.items():
            if unmapped_key in data and data[unmapped_key] < 100.0:
                all_unmapped = False

        if all_unmapped:
            return set()

        # Make bargraph plots of mapped, dupped and paired reads
        self.__map_pair_dup_read_chart(data_by_rg)

    def __map_pair_dup_read_chart(self, data_by_sample):
        paired_reads_data = {}
        mapped_reads_data = {}
        category_labels = []
        data_labels = []

        add_paired_label = False
        add_mapped_label = False
        for sample_id, data in data_by_sample.items():
            # Dragen 3.9 has replaced 'rRNA filtered reads' with 'Adjustment of reads matching filter contigs'
            if "rRNA filtered reads" in data.keys():
                rrna_filtered_reads_key = "rRNA filtered reads"
            elif "Adjustment of reads matching filter contigs" in data.keys():
                rrna_filtered_reads_key = "Adjustment of reads matching filter contigs"
            else:
                rrna_filtered_reads_key = None

            if data.get("Mapped reads R2", None) == 0:
                log.warning(f"single-ended data detected, skipping mapping/paired percentages plot for: {sample_id}")
            elif (
                data.get("Not properly paired reads (discordant)", 0)
                + data.get("Properly paired reads", 0)
                + data.get("Singleton reads (itself mapped; mate unmapped)", 0)
                + data.get("Unmapped reads", 0)
                + (data.get(rrna_filtered_reads_key, 0) if rrna_filtered_reads_key is not None and rrna_filtered_reads_key == "rRNA filtered reads" else 0)
                != data.get("Total reads in RG", 0)
            ):
                log.warning(
                    "sum of unpaired/discordant/proppaired/unmapped reads not matching total, "
                    "skipping mapping/paired percentages plot for: {}".format(sample_id)
                )
            else:
                paired_reads_data[sample_id] = data
                add_paired_label = True



            if (
                data.get("Number of unique & mapped reads (excl. duplicate marked reads)", 0)
                + data.get("Number of duplicate marked reads", 0)
<<<<<<< HEAD
                + data["Unmapped reads"]
                + (data["rRNA filtered reads"] if "rRNA filtered reads" in data else 0)
                + (data["Adjustment of reads matching filter contigs"] if "rRNA filtered reads" in data else 0)
                != data["Total reads in RG"]
=======
                + data.get("Unmapped reads", 0)
                + (data.get(rrna_filtered_reads_key, 0) if rrna_filtered_reads_key is not None and rrna_filtered_reads_key == "rRNA filtered reads" else 0)
                != data.get("Total reads in RG", 0)
>>>>>>> 62cb126b
            ):
                log.warning(
                    "sum of unique/duplicate/unmapped reads not matching total, "
                    "skipping mapping/duplicates percentages plot for: {}".format(sample_id)
                )
            else:
                mapped_reads_data[sample_id] = data
                add_mapped_label = True

        # Add labels
        if add_paired_label:
            category_labels.append(
                {
                    "Properly paired reads": {"color": "#099109", "name": "Paired, properly"},
                    "Not properly paired reads (discordant)": {"color": "#c27a0e", "name": "Paired, discordant"},
                    "Singleton reads (itself mapped; mate unmapped)": {"color": "#912476", "name": "Singleton"},
                    "Unmapped reads": {"color": "#b1084c", "name": "Unmapped"},
                }
            )
            data_labels.append(
                {"name": "Paired vs. discordant vs. singleton", "ylab": "Reads", "cpswitch_counts_label": "Reads"}
            )
        if add_mapped_label:
            mapped_chart_labels = {
                "Number of unique & mapped reads (excl. duplicate marked reads)": {
                    "color": "#437bb1",
                    "name": "Unique",
                },
                "Number of duplicate marked reads": {"color": "#f5a742", "name": "Duplicated"},
                "Unmapped reads": {"color": "#b1084c", "name": "Unmapped"},
            }
            if "Adjustment of reads matching filter contigs" in next(iter(data_by_sample.values())):
                mapped_chart_labels["Adjustment of reads matching filter contigs"] = {"color": "#43b14a", "name": "rRNA filtered"}
            elif "rRNA filtered reads" in next(iter(data_by_sample.values())):
                mapped_chart_labels["rRNA filtered reads"] = {"color": "#43b14a", "name": "rRNA filtered"}
            elif "Adjustment of reads matching filter contigs" in next(iter(data_by_sample.values())):
                mapped_chart_labels["Adjustment of reads matching filter contigs"] = {"color": "#43b14a", "name": "rRNA filtered"}
            category_labels.append(mapped_chart_labels)
            data_labels.append(
                {"name": "Unique vs duplicated vs unmapped", "ylab": "Reads", "cpswitch_counts_label": "Reads"}
            )

        data_to_plot = [d for d in [paired_reads_data, mapped_reads_data] if d]  # Leaves out empty dicts
        self.add_section(
            name="Mapped / paired / duplicated",
            anchor="dragen-mapped-paired-duplicated",
            description="Distribution of reads based on pairing, duplication and mapping.",
            plot=bargraph.plot(
                data_to_plot,
                category_labels,
                {
                    "id": "mapping_dup_percentage_plot",
                    "title": "Dragen: Mapped/paired/duplicated reads per read group",
                    "ylab": "Reads",
                    "cpswitch_counts_label": "Reads",
                    "data_labels": data_labels,
                },
            ),
        )


def parse_mapping_metrics_file(f):
    """
    Mapping and aligning metrics, like the metrics computed by the Samtools Flagstat command, are available
    on an aggregate level (over all input data), and on a per read group level. Unless explicitly stated,
    the metrics units are in reads (ie, not in terms of pairs or alignments).

    T_SRR7890936_50pc.mapping_metrics.csv

    # phenotype-level metrics (tumor or normal):
    TUMOR MAPPING/ALIGNING SUMMARY,,Total input reads,2200000000,100.00
    TUMOR MAPPING/ALIGNING SUMMARY,,Number of duplicate marked reads,433637413,19.71
    TUMOR MAPPING/ALIGNING SUMMARY,,Number of duplicate marked and mate reads removed,NA
    TUMOR MAPPING/ALIGNING SUMMARY,,Number of unique reads (excl. duplicate marked reads),1766362587,80.29
    TUMOR MAPPING/ALIGNING SUMMARY,,Reads with mate sequenced,2200000000,100.00
    TUMOR MAPPING/ALIGNING SUMMARY,,Reads without mate sequenced,0,0.00
    TUMOR MAPPING/ALIGNING SUMMARY,,QC-failed reads,0,0.00
    TUMOR MAPPING/ALIGNING SUMMARY,,Mapped reads,2130883930,96.86
    TUMOR MAPPING/ALIGNING SUMMARY,,Mapped reads R1,1066701794,96.97
    TUMOR MAPPING/ALIGNING SUMMARY,,Mapped reads R2,1064182136,96.74
    TUMOR MAPPING/ALIGNING SUMMARY,,Number of unique & mapped reads (excl. duplicate marked reads),1697246517,77.15
    TUMOR MAPPING/ALIGNING SUMMARY,,Unmapped reads,69116070,3.14
    TUMOR MAPPING/ALIGNING SUMMARY,,Singleton reads (itself mapped; mate unmapped),3917092,0.18
    TUMOR MAPPING/ALIGNING SUMMARY,,Paired reads (itself & mate mapped),2126966838,96.68
    TUMOR MAPPING/ALIGNING SUMMARY,,Properly paired reads,2103060370,95.59
    TUMOR MAPPING/ALIGNING SUMMARY,,Not properly paired reads (discordant),23906468,1.09
    TUMOR MAPPING/ALIGNING SUMMARY,,Paired reads mapped to different chromosomes,17454370,0.82
    TUMOR MAPPING/ALIGNING SUMMARY,,Paired reads mapped to different chromosomes (MAPQ>=10),6463547,0.30
    TUMOR MAPPING/ALIGNING SUMMARY,,Reads with MAPQ [40:inf),2002661377,91.03
    TUMOR MAPPING/ALIGNING SUMMARY,,Reads with MAPQ [30:40),7169392,0.33
    TUMOR MAPPING/ALIGNING SUMMARY,,Reads with MAPQ [20:30),16644390,0.76
    TUMOR MAPPING/ALIGNING SUMMARY,,Reads with MAPQ [10:20),20280057,0.92
    TUMOR MAPPING/ALIGNING SUMMARY,,Reads with MAPQ [ 0:10),84128714,3.82
    TUMOR MAPPING/ALIGNING SUMMARY,,Reads with MAPQ NA (Unmapped reads),69116070,3.14
    TUMOR MAPPING/ALIGNING SUMMARY,,Reads with indel R1,26849051,2.52
    TUMOR MAPPING/ALIGNING SUMMARY,,Reads with indel R2,24810803,2.33
    TUMOR MAPPING/ALIGNING SUMMARY,,Total bases,330000000000
    TUMOR MAPPING/ALIGNING SUMMARY,,Total bases R1,165000000000
    TUMOR MAPPING/ALIGNING SUMMARY,,Total bases R2,165000000000
    TUMOR MAPPING/ALIGNING SUMMARY,,Mapped bases R1,160005269100
    TUMOR MAPPING/ALIGNING SUMMARY,,Mapped bases R2,159627320400
    TUMOR MAPPING/ALIGNING SUMMARY,,Soft-clipped bases R1,1757128997,1.10
    TUMOR MAPPING/ALIGNING SUMMARY,,Soft-clipped bases R2,3208748350,2.01
    TUMOR MAPPING/ALIGNING SUMMARY,,Mismatched bases R1,585802788,0.37
    TUMOR MAPPING/ALIGNING SUMMARY,,Mismatched bases R2,1155805091,0.72
    TUMOR MAPPING/ALIGNING SUMMARY,,Mismatched bases R1 (excl. indels),501394281,0.31
    TUMOR MAPPING/ALIGNING SUMMARY,,Mismatched bases R2 (excl. indels),1073788605,0.67
    TUMOR MAPPING/ALIGNING SUMMARY,,Q30 bases,297564555927,90.17
    TUMOR MAPPING/ALIGNING SUMMARY,,Q30 bases R1,155492239719,94.24
    TUMOR MAPPING/ALIGNING SUMMARY,,Q30 bases R2,142072316208,86.10
    TUMOR MAPPING/ALIGNING SUMMARY,,Q30 bases (excl. dups & clipped bases),246555769158
    TUMOR MAPPING/ALIGNING SUMMARY,,Total alignments,2190085267
    TUMOR MAPPING/ALIGNING SUMMARY,,Secondary alignments,0
    TUMOR MAPPING/ALIGNING SUMMARY,,Supplementary (chimeric) alignments,59201337
    TUMOR MAPPING/ALIGNING SUMMARY,,Estimated read length,150.00
    TUMOR MAPPING/ALIGNING SUMMARY,,Average sequenced coverage over genome,102.83
    TUMOR MAPPING/ALIGNING SUMMARY,,Insert length: mean,383.00
    TUMOR MAPPING/ALIGNING SUMMARY,,Insert length: median,376.00
    TUMOR MAPPING/ALIGNING SUMMARY,,Insert length: standard deviation,85.15
    # general metrics - reporting in the header (except for DRAGEN mapping rate may be different to T and N:
    TUMOR MAPPING/ALIGNING SUMMARY,,Bases in reference genome,3209286105
    TUMOR MAPPING/ALIGNING SUMMARY,,Bases in target bed [% of genome],NA
    TUMOR MAPPING/ALIGNING SUMMARY,,Provided sex chromosome ploidy,NA
    TUMOR MAPPING/ALIGNING SUMMARY,,DRAGEN mapping rate [mil. reads/second],0.39
    # then same for normal:
    NORMAL MAPPING/ALIGNING SUMMARY,,Total input reads,1100000000,100.00
    NORMAL MAPPING/ALIGNING SUMMARY,,Number of duplicate marked reads,123518125,11.23
    ...
    # then tumor and normal per-read-group metrics::
    TUMOR MAPPING/ALIGNING PER RG,T_SRR7890936_50pc,Total reads in RG,2200000000,100.00
    TUMOR MAPPING/ALIGNING PER RG,T_SRR7890936_50pc,Number of duplicate marked reads,433637413,19.71
    TUMOR MAPPING/ALIGNING PER RG,T_SRR7890936_50pc,Number of duplicate marked and mate reads removed,NA
    TUMOR MAPPING/ALIGNING PER RG,T_SRR7890936_50pc,Number of unique reads (excl. duplicate marked reads),1766362587,80.29
    TUMOR MAPPING/ALIGNING PER RG,T_SRR7890936_50pc,Reads with mate sequenced,2200000000,100.00
    TUMOR MAPPING/ALIGNING PER RG,T_SRR7890936_50pc,Reads without mate sequenced,0,0.00
    TUMOR MAPPING/ALIGNING PER RG,T_SRR7890936_50pc,QC-failed reads,0,0.00
    TUMOR MAPPING/ALIGNING PER RG,T_SRR7890936_50pc,Mapped reads,2130883930,96.86
    TUMOR MAPPING/ALIGNING PER RG,T_SRR7890936_50pc,Mapped reads R1,1066701794,96.97
    TUMOR MAPPING/ALIGNING PER RG,T_SRR7890936_50pc,Mapped reads R2,1064182136,96.74
    TUMOR MAPPING/ALIGNING PER RG,T_SRR7890936_50pc,Number of unique & mapped reads (excl. duplicate marked reads),1697246517,77.15
    TUMOR MAPPING/ALIGNING PER RG,T_SRR7890936_50pc,Unmapped reads,69116070,3.14
    TUMOR MAPPING/ALIGNING PER RG,T_SRR7890936_50pc,Singleton reads (itself mapped; mate unmapped),3917092,0.18
    TUMOR MAPPING/ALIGNING PER RG,T_SRR7890936_50pc,Paired reads (itself & mate mapped),2126966838,96.68
    TUMOR MAPPING/ALIGNING PER RG,T_SRR7890936_50pc,Properly paired reads,2103060370,95.59
    TUMOR MAPPING/ALIGNING PER RG,T_SRR7890936_50pc,Not properly paired reads (discordant),23906468,1.09
    TUMOR MAPPING/ALIGNING PER RG,T_SRR7890936_50pc,Paired reads mapped to different chromosomes,17454370,0.82
    TUMOR MAPPING/ALIGNING PER RG,T_SRR7890936_50pc,Paired reads mapped to different chromosomes (MAPQ>=10),6463547,0.30
    TUMOR MAPPING/ALIGNING PER RG,T_SRR7890936_50pc,Reads with MAPQ [40:inf),2002661377,91.03
    TUMOR MAPPING/ALIGNING PER RG,T_SRR7890936_50pc,Reads with MAPQ [30:40),7169392,0.33
    TUMOR MAPPING/ALIGNING PER RG,T_SRR7890936_50pc,Reads with MAPQ [20:30),16644390,0.76
    TUMOR MAPPING/ALIGNING PER RG,T_SRR7890936_50pc,Reads with MAPQ [10:20),20280057,0.92
    TUMOR MAPPING/ALIGNING PER RG,T_SRR7890936_50pc,Reads with MAPQ [ 0:10),84128714,3.82
    TUMOR MAPPING/ALIGNING PER RG,T_SRR7890936_50pc,Reads with MAPQ NA (Unmapped reads),69116070,3.14
    TUMOR MAPPING/ALIGNING PER RG,T_SRR7890936_50pc,Reads with indel R1,26849051,2.52
    TUMOR MAPPING/ALIGNING PER RG,T_SRR7890936_50pc,Reads with indel R2,24810803,2.33
    TUMOR MAPPING/ALIGNING PER RG,T_SRR7890936_50pc,Total bases,330000000000
    TUMOR MAPPING/ALIGNING PER RG,T_SRR7890936_50pc,Total bases R1,165000000000
    TUMOR MAPPING/ALIGNING PER RG,T_SRR7890936_50pc,Total bases R2,165000000000
    TUMOR MAPPING/ALIGNING PER RG,T_SRR7890936_50pc,Mapped bases R1,160005269100
    TUMOR MAPPING/ALIGNING PER RG,T_SRR7890936_50pc,Mapped bases R2,159627320400
    TUMOR MAPPING/ALIGNING PER RG,T_SRR7890936_50pc,Soft-clipped bases R1,1757128997,1.10
    TUMOR MAPPING/ALIGNING PER RG,T_SRR7890936_50pc,Soft-clipped bases R2,3208748350,2.01
    TUMOR MAPPING/ALIGNING PER RG,T_SRR7890936_50pc,Mismatched bases R1,585802788,0.37
    TUMOR MAPPING/ALIGNING PER RG,T_SRR7890936_50pc,Mismatched bases R2,1155805091,0.72
    TUMOR MAPPING/ALIGNING PER RG,T_SRR7890936_50pc,Mismatched bases R1 (excl. indels),501394281,0.31
    TUMOR MAPPING/ALIGNING PER RG,T_SRR7890936_50pc,Mismatched bases R2 (excl. indels),1073788605,0.67
    TUMOR MAPPING/ALIGNING PER RG,T_SRR7890936_50pc,Q30 bases,297564555927,90.17
    TUMOR MAPPING/ALIGNING PER RG,T_SRR7890936_50pc,Q30 bases R1,155492239719,94.24
    TUMOR MAPPING/ALIGNING PER RG,T_SRR7890936_50pc,Q30 bases R2,142072316208,86.10
    TUMOR MAPPING/ALIGNING PER RG,T_SRR7890936_50pc,Q30 bases (excl. dups & clipped bases),246555769158
    TUMOR MAPPING/ALIGNING PER RG,T_SRR7890936_50pc,Total alignments,2190085267
    TUMOR MAPPING/ALIGNING PER RG,T_SRR7890936_50pc,Secondary alignments,0
    TUMOR MAPPING/ALIGNING PER RG,T_SRR7890936_50pc,Supplementary (chimeric) alignments,59201337
    TUMOR MAPPING/ALIGNING PER RG,T_SRR7890936_50pc,Estimated read length,150.00
    TUMOR MAPPING/ALIGNING PER RG,T_SRR7890936_50pc,Average sequenced coverage over genome,102.83
    TUMOR MAPPING/ALIGNING PER RG,T_SRR7890936_50pc,Insert length: mean,383.01
    TUMOR MAPPING/ALIGNING PER RG,T_SRR7890936_50pc,Insert length: median,376.00
    TUMOR MAPPING/ALIGNING PER RG,T_SRR7890936_50pc,Insert length: standard deviation,87.58
    # same for normal:
    NORMAL MAPPING/ALIGNING PER RG,N_SRR7890889,Total reads in RG,1100000000,100.00
    NORMAL MAPPING/ALIGNING PER RG,N_SRR7890889,Number of duplicate marked reads,NA
    NORMAL MAPPING/ALIGNING PER RG,N_SRR7890889,Number of duplicate marked and mate reads removed,NA
    NORMAL MAPPING/ALIGNING PER RG,N_SRR7890889,Number of unique reads (excl. duplicate marked reads),NA
    ...

    We are reporting summary metrics in the general stats table, and per-read-group in a separate table.
    """

    f["s_name"] = re.search(r"(.*).mapping_metrics.csv", f["fn"]).group(1)

    data_by_readgroup = defaultdict(dict)
    data_by_phenotype = defaultdict(dict)

    for line in f["f"].splitlines():
        fields = line.split(",")
        phenotype = fields[0].split("/")[0].split(" ")[0].lower()  # TUMOR MAPPING -> tumor
        analysis = fields[0].split("/")[1]  # ALIGNING SUMMARY, ALIGNING PER RG
        metric = fields[2]
        value = fields[3]
        try:
            value = int(value)
        except ValueError:
            try:
                value = float(value)
            except ValueError:
                pass

        percentage = None
        if len(fields) > 4:  # percentage
            percentage = fields[4]
            try:
                percentage = float(percentage)
            except ValueError:
                pass

        # sample-unspecific metrics are reported only in ALIGNING SUMMARY sections
        if analysis == "ALIGNING SUMMARY":
            data_by_phenotype[phenotype][metric] = value
            if percentage is not None:
                data_by_phenotype[phenotype][metric + " pct"] = percentage

        # for sample-specific metrics, using ALIGNING PER RG because it has the sample name in the 2nd col
        if analysis == "ALIGNING PER RG":
            # setting normal and tumor sample names for future use
            readgroup = fields[1]
            data_by_readgroup[readgroup][metric] = value
            if percentage is not None:
                data_by_readgroup[readgroup][metric + " pct"] = percentage

    # adding some missing values that we wanna report for consistency
    for data in itertools.chain(data_by_readgroup.values(), data_by_phenotype.values()):
        # fixing when deduplication wasn't performed, or running with single-end data
        for field in [
            "Number of duplicate marked and mate reads removed",
            "Number of unique reads (excl. duplicate marked reads)",
            "Mismatched bases R2 (excl. indels)",
            "Mismatched bases R2",
            "Soft-clipped bases R2",
        ]:
            try:
                data.pop(field)
            except KeyError:
                pass

        # adding alignment percentages
        if exist_and_number(data, "Total alignments", "Secondary alignments") and data["Total alignments"] > 0:
            data["Secondary alignments pct"] = data["Secondary alignments"] / data["Total alignments"] * 100.0

        # adding some missing bases percentages
        if exist_and_number(data, "Total bases") and data["Total bases"] > 0:
            for m in ["Q30 bases (excl. dups & clipped bases)", "Mapped bases R1", "Mapped bases R2"]:
                if exist_and_number(data, m):
                    data[m + " pct"] = data[m] / data["Total bases"] * 100.0
    return data_by_readgroup, data_by_phenotype


MAPPING_METRICS = [
    # id_in_data                                                    # title (display name)  # in_genstats  # in_own_tabl # unit  # description
    # Read stats:
    Metric(
        "Total input reads",
        "Input reads",
        "#",
        None,
        "reads",
        "Total number of input reads for this sample (or total number of reads in all input read groups combined), {}",
    ),
    Metric("Total reads in RG", "Input reads", None, "#", "reads", "Total number of reads in this RG, {}"),
    Metric(
        "Average sequenced coverage over genome",
        "Raw depth",
        "hid",
        "#",
        "x",
        "Average sequenced coverage over genome, based on all input reads (including duplicate, clipped and low quality bases and reads)",
    ),
    Metric("Reads with mate sequenced", "Paired", "hid", "%", "reads", "Number of reads with a mate sequenced, {}"),
    Metric(
        "Reads without mate sequenced",
        "Single",
        None,
        "hid",
        "reads",
        "Number of reads without a mate sequenced, {}",
        the_higher_the_worse=True,
    ),
    Metric(
        "QC-failed reads",
        "QC-fail",
        "hid",
        "%",
        "reads",
        "Number of reads not passing platform/vendor quality checks (SAM flag 0x200), {}",
        precision=2,
        the_higher_the_worse=True,
    ),
    Metric("Mapped reads", "Map", "hid", "hid", "reads", "Number of mapped reads, {}"),
    Metric("Mapped reads R1", "Map R1", None, "hid", "reads", "Number of mapped reads R1, {}"),
    Metric("Mapped reads R2", "Map R2", None, "hid", "reads", "Number of mapped reads R2, {}"),
    Metric("Unmapped reads", "Unmap", "%", "%", "reads", "Number of unmapped reads, {}", the_higher_the_worse=True),
    Metric("rRNA filtered reads", "rRNA", "%", "%", "reads", "Number of rRNA filtered reads, {}", the_higher_the_worse=True),
    Metric("Reads with MAPQ [40:inf)", "MQ⩾40", None, "hid", "reads", "Number of reads with MAPQ [40:inf), {}"),
    Metric(
        "Number of duplicate marked reads",
        "Dup",
        "%",
        "%",
        "reads",
        "Number of duplicate marked reads as a result of the --enable-duplicatemarking option being used, {}",
        the_higher_the_worse=True,
    ),
    Metric(
        "Number of duplicate marked and mate reads removed",
        "Dup with mates removed",
        None,
        "hid",
        "reads",
        "Number of reads marked as duplicates, along with any mate reads, that are removed "
        "when the --remove-duplicates option is used, {}",
        the_higher_the_worse=True,
    ),
    Metric(
        "Number of unique reads (excl. duplicate marked reads)",
        "Uniq",
        None,
        "hid",
        "reads",
        "Number of unique reads (all reads minus duplicate marked reads), {}",
    ),
    Metric(
        "Number of unique & mapped reads (excl. duplicate marked reads)",
        "Uniq map",
        "hid",
        "hid",
        "reads",
        "Number of unique & mapped reads (mapped reads minus duplicate marked reads), {}",
    ),
    Metric(
        "Paired reads (itself & mate mapped)",
        "Self & mate map",
        None,
        "hid",
        "reads",
        "Number of reads mapped in pairs (itself & mate mapped), {}",
    ),
    Metric(
        "Properly paired reads",
        "Prop pair",
        "%",
        "%",
        "reads",
        "Number of properly paired reads, {} (both reads in pair are mapped and "
        "fall within an acceptable range from each other based on the estimated insert length distribution). "
        "Duplicate and low quality reads are not excluded, i.e. the percentage is calculated relative to the total number of reads.",
    ),
    Metric(
        "Not properly paired reads (discordant)",
        "Discord",
        "hid",
        "%",
        "reads",
        "Number of discordant reads: paired reads minus properly paired reads , {}",
        precision=2,
        the_higher_the_worse=True,
    ),
    Metric(
        "Singleton reads (itself mapped; mate unmapped)",
        "Singleton",
        None,
        "%",
        "reads",
        "Number of singleton reads: itself mapped; mate unmapped, {}",
        precision=2,
        the_higher_the_worse=True,
    ),
    Metric(
        "Paired reads mapped to different chromosomes",
        "Diff chrom",
        None,
        "hid",
        "reads",
        "Number of paired reads with a mate mapped to a different chromosome, {}",
        precision=2,
        the_higher_the_worse=True,
    ),
    Metric(
        "Paired reads mapped to different chromosomes (MAPQ>=10)",
        "Diff chr, MQ⩾10",
        "hid",
        "%",
        "reads",
        "Number of paired reads, mapped with MAPQ>=10 and with a mate mapped to a different chromosome, {}",
        precision=2,
        the_higher_the_worse=True,
    ),
    Metric(
        "Reads with indel R1",
        "Reads with indel R1",
        None,
        "hid",
        "reads",
        "Number of R1 reads containing at least 1 indel, {}",
        the_higher_the_worse=True,
    ),
    Metric(
        "Reads with indel R2",
        "Reads with indel R2",
        None,
        "hid",
        "reads",
        "Number of R2 reads containing at least 1 indel, {}",
        the_higher_the_worse=True,
    ),
    # Read length stats
    Metric(
        "Estimated read length",
        "Read len",
        "hid",
        "hid",
        "bp",
        "Estimated read length. Total number of input bases divided by the number of reads",
    ),
    Metric("Insert length: mean", "Avg IS", "hid", "hid", "bp", "Mean insert size"),
    Metric("Insert length: median", "Med IS", "#", "#", "bp", "Median insert size", precision=0),
    Metric(
        "Insert length: standard deviation", "IS std", "hid", "hid", "bp", "Standard deviation of insert size deviation"
    ),
    # Bases stats:
    Metric("Total bases", "Input bases", "hid", "hid", "bases", "Total number of bases sequenced, {}"),
    Metric("Total bases R1", "Input bases R1", None, "hid", "bases", "Total number of bases sequenced on R1 reads, {}"),
    Metric("Total bases R2", "Input bases R2", None, "hid", "bases", "Total number of bases sequenced on R2 reads, {}"),
    Metric("Mapped bases R1", "Mapped bases R1", None, "hid", "bases", "Number of mapped bases on R1 reads, {}"),
    Metric("Mapped bases R2", "Mapped bases R2", None, "hid", "bases", "Number of mapped bases on R2 reads, {}"),
    Metric(
        "Soft-clipped bases R1",
        "Soft-clip bases R1",
        None,
        "hid",
        "bases",
        "Number of soft-clipped bases on R1 reads, {}",
        the_higher_the_worse=True,
    ),
    Metric(
        "Soft-clipped bases R2",
        "Soft-clip bases R2",
        None,
        "hid",
        "bases",
        "Number of soft-clipped bases on R2 reads, {}",
        the_higher_the_worse=True,
    ),
    Metric(
        "Mismatched bases R1",
        "MM bases R1",
        None,
        "hid",
        "bases",
        "Number of mismatched bases on R1, {}, which is the sum of SNP count and indel lengths. "
        "It does not count anything within soft clipping, or RNA introns. "
        "It also does not count a mismatch if either the reference base or read base is N",
        the_higher_the_worse=True,
    ),
    Metric(
        "Mismatched bases R2",
        "MM bases R2",
        None,
        "hid",
        "bases",
        "Number of mismatched bases on R2, {}, which is the sum of SNP count and indel lengths. "
        "It does not count anything within soft clipping, or RNA introns. "
        "It also does not count a mismatch if either the reference base or read base is N",
        the_higher_the_worse=True,
    ),
    Metric(
        "Mismatched bases R1 (excl. indels)",
        "MM bases R1 excl indels",
        None,
        "hid",
        "bases",
        "Number of mismatched bases on R1, {}. The indels lengts are ignored. "
        "It does not count anything within soft clipping, or RNA introns. "
        "It also does not count a mismatch if either the reference base or read base is N",
        the_higher_the_worse=True,
    ),
    Metric(
        "Mismatched bases R2 (excl. indels)",
        "MM bases R2 excl indels",
        None,
        "hid",
        "bases",
        "Number of mismatched bases on R2, {}. The indels lengts are ignored. "
        "It does not count anything within soft clipping, or RNA introns. "
        "It also does not count a mismatch if either the reference base or read base is N",
        the_higher_the_worse=True,
    ),
    Metric("Q30 bases", "Q30", "hid", "hid", "bases", "Number of raw bases with BQ >= 30, {}"),
    Metric("Q30 bases R1", "Q30 R1", None, "hid", "bases", "Number of raw bases on R1 reads with BQ >= 30, {}"),
    Metric("Q30 bases R2", "Q30 R2", None, "hid", "bases", "Number of raw bases on R2 reads with BQ >= 30, {}"),
    Metric(
        "Q30 bases (excl. dups & clipped bases)",
        "Q30 excl dup & clipped",
        None,
        "hid",
        "bases",
        "Number of non-clipped bases with BQ >= 30 on non-duplicate reads, {}",
    ),
    # Alignments stats:
    Metric("Total alignments", "Alignments", "hid", "#", "reads", "Total number of alignments with MQ > 0, {}"),
    Metric(
        "Secondary alignments",
        "Sec'ry",
        "hid",
        "%",
        "reads",
        "Number of secondary alignments, {}. Secondary alignment occurs when "
        "a given read could align reasonably well to more than one place. "
        'One of the possible reported alignments is termed "primary" and '
        'the others will be marked as "secondary".',
        precision=2,
    ),
    Metric(
        "Supplementary (chimeric) alignments",
        "Suppl'ry",
        "hid",
        "%",
        "reads",
        "Number of supplementary (chimeric) alignments, {}. A chimeric read is split "
        "over multiple loci (possibly due to structural variants). One alignment is "
        "referred to as the representative alignment, the other are supplementary",
        precision=2,
    ),
    Metric(
<<<<<<< HEAD
        "Estimated sample contamination",
        "Contam'n",
        "#",
        "#",
        "proportion",
        "Fraction of estimated sample contamination",
        precision=2,
        the_higher_the_worse=True
=======
        "rRNA filtered reads", "rRNA", "%", "%", "reads", "Number of rRNA filtered reads, {}", the_higher_the_worse=True
    ),
    Metric(
        "Adjustment of reads matching filter contigs", "rRNA / Filtered Contigs", "%", "%", "reads", "Number of filtered reads, {}", the_higher_the_worse=True
>>>>>>> 62cb126b
    ),
]<|MERGE_RESOLUTION|>--- conflicted
+++ resolved
@@ -141,16 +141,9 @@
             if (
                 data.get("Number of unique & mapped reads (excl. duplicate marked reads)", 0)
                 + data.get("Number of duplicate marked reads", 0)
-<<<<<<< HEAD
-                + data["Unmapped reads"]
-                + (data["rRNA filtered reads"] if "rRNA filtered reads" in data else 0)
-                + (data["Adjustment of reads matching filter contigs"] if "rRNA filtered reads" in data else 0)
-                != data["Total reads in RG"]
-=======
                 + data.get("Unmapped reads", 0)
                 + (data.get(rrna_filtered_reads_key, 0) if rrna_filtered_reads_key is not None and rrna_filtered_reads_key == "rRNA filtered reads" else 0)
                 != data.get("Total reads in RG", 0)
->>>>>>> 62cb126b
             ):
                 log.warning(
                     "sum of unique/duplicate/unmapped reads not matching total, "
@@ -683,7 +676,6 @@
         precision=2,
     ),
     Metric(
-<<<<<<< HEAD
         "Estimated sample contamination",
         "Contam'n",
         "#",
@@ -692,11 +684,11 @@
         "Fraction of estimated sample contamination",
         precision=2,
         the_higher_the_worse=True
-=======
+    ),
+    Metric(
         "rRNA filtered reads", "rRNA", "%", "%", "reads", "Number of rRNA filtered reads, {}", the_higher_the_worse=True
     ),
     Metric(
         "Adjustment of reads matching filter contigs", "rRNA / Filtered Contigs", "%", "%", "reads", "Number of filtered reads, {}", the_higher_the_worse=True
->>>>>>> 62cb126b
     ),
 ]