--- conflicted
+++ resolved
@@ -158,20 +158,6 @@
             return None
 
         # Fetch a sample name from the command
-<<<<<<< HEAD
-        s_name = f['s_name']
-        cmd = parsed_json['command'].split()
-        for i,v in enumerate(cmd):
-            if v == '-i':
-                s_name = self.clean_s_name(cmd[i+1], f['root'])
-        if s_name == 'fastp': # input might be stdin, try output file before failing
-            for i,v in enumerate(cmd):
-                if v == '-o':
-                    s_name = self.clean_s_name(cmd[i+1], f['root'])
-                    log.warn('Guessed sample name from fastp command output file: {}. Check assumption!'.format(s_name))
-        if s_name == 'fastp':
-            log.warn('Could not parse sample name from fastp command: {}'.format(f['fn']))
-=======
         s_name = f["s_name"]
         cmd = parsed_json["command"].split()
         for i, v in enumerate(cmd):
@@ -179,7 +165,6 @@
                 s_name = self.clean_s_name(cmd[i + 1], f)
         if s_name == "fastp":
             log.warning("Could not parse sample name from fastp command: {}".format(f["fn"]))
->>>>>>> a259b089
 
         self.add_data_source(f, s_name)
         self.fastp_data[s_name] = {}
@@ -320,7 +305,6 @@
             "suffix": "%",
             "scale": "RdYlGn-rev",
         }
-<<<<<<< HEAD
         headers['before_filtering_total_reads'] = {
             'title': '{} Reads'.format(config.read_count_prefix),
             'description': 'Total reads before filtering ({})'.format(config.read_count_desc),
@@ -338,17 +322,6 @@
             'scale': 'GnBu',
             'suffix': '%',
             'hidden': True
-=======
-        headers["after_filtering_q30_rate"] = {
-            "title": "% > Q30",
-            "description": "Percentage of reads > Q30 after filtering",
-            "min": 0,
-            "max": 100,
-            "modify": lambda x: x * 100.0,
-            "scale": "GnBu",
-            "suffix": "%",
-            "hidden": True,
->>>>>>> a259b089
         }
         headers["after_filtering_q30_bases"] = {
             "title": "{} Q30 bases".format(config.base_count_prefix),
@@ -376,15 +349,6 @@
             "suffix": "%",
             "scale": "BuGn",
         }
-<<<<<<< HEAD
-        headers['pct_adapter'] = {
-            'title': '% Adapter',
-            'description': 'Percentage adapter-trimmed reads',
-            'max': 15,
-            'min': 0,
-            'suffix': '%',
-            'scale': 'RdYlGn-rev',
-=======
         headers["pct_adapter"] = {
             "title": "% Adapter",
             "description": "Percentage adapter-trimmed reads",
@@ -392,7 +356,6 @@
             "min": 0,
             "suffix": "%",
             "scale": "RdYlGn-rev",
->>>>>>> a259b089
         }
 
         self.general_stats_addcols(self.fastp_data, headers)
