--- conflicted
+++ resolved
@@ -427,24 +427,6 @@
         alignment to a reference sequence, the value of the `TLEN` field may
         differ from the insert size due to factors such as alignment clipping,
         alignment errors, or structural variation or splicing in a gap between
-<<<<<<< HEAD
-        reads from the same fragment.'''
-        self.add_section (
-            name = 'Insert size histogram',
-            anchor = 'qualimap-insert-size-histogram',
-            description = 'Distribution of estimated insert sizes of mapped reads.',
-            helptext = insert_size_helptext,
-            plot = linegraph.plot(self.qualimap_bamqc_insert_size_hist, {
-                'id': 'qualimap_insert_size',
-                'title': 'Qualimap BamQC: Insert size histogram',
-                'ylab': 'Fraction of reads',
-                'xlab': 'Insert Size (bp)',
-                'ymin': 0,
-                'xmin': 0,
-                'tt_label': '<b>{point.x} bp</b>: {point.y}',
-                'smooth_points': 100,
-            })
-=======
         reads from the same fragment."""
         self.add_section(
             name="Insert size histogram",
@@ -463,7 +445,6 @@
                     "tt_label": "<b>{point.x} bp</b>: {point.y}",
                 },
             ),
->>>>>>> a259b089
         )
 
     # Section 4 - GC-content distribution
