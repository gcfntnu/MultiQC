
# MultiQC files
multiqc_config.yaml
multiqc_report.html
multiqc_data

# Byte-compiled / optimized / DLL files
__pycache__/
*.py[cod]

# Distribution / packaging
.Python
develop-eggs/
eggs/
.eggs/
*.egg-info/
.installed.cfg
*.egg
build/
dist/
tmp/

# OS generated files
.DS_Store
.DS_Store?
._*
.Spotlight-V100
.Trashes
ehthumbs.db
Thumbs.db

.idea/
<<<<<<< HEAD

#vim
*.sw[op]
=======
runTest.sh
>>>>>>> a259b089
<|MERGE_RESOLUTION|>--- conflicted
+++ resolved
@@ -30,10 +30,7 @@
 Thumbs.db
 
 .idea/
-<<<<<<< HEAD
-
 #vim
 *.sw[op]
-=======
-runTest.sh
->>>>>>> a259b089
+
+runTest.sh