--- conflicted
+++ resolved
@@ -14,7 +14,6 @@
 For each stage, it generates QC files with metrics resembling those of samtools-stats, mosdepth, bcftools-stats
 and alike. This MultiQC module supports some of the output but not all.
 
-<<<<<<< HEAD
 * `<output prefix>.wgs_fine_hist_<tumor|normal>.csv`
     * Coverage distribution and cumulative coverage plots
 * `<output prefix>.mapping_metrics.csv`
@@ -43,21 +42,5 @@
     * A line plot of average coverage along RNA transcripts
 * `<output prefix>.scRNA.metrics.csv`
     * Summary table for single-cell RNA metrics
-=======
-- `<output prefix>.wgs_fine_hist_<tumor|normal>.csv`
-  - Coverage distribution and cumulative coverage plots
-- `<output prefix>.mapping_metrics.csv`
-  - General stats table, a dedicated table, and a few barplots
-- `<output prefix>.wgs_coverage_metrics_<tumor|normal>.csv`
-  - General stats table and a dedicated table
-- `<output prefix>.wgs_contig_mean_cov_<tumor|normal>.csv`
-  - A histogram like in mosdepth, with each chrom as a category on X axis, plus a category for autosomal chromosomes average
-- `<output prefix>.fragment_length_hist.csv`
-  - A histogram plot
-- `<output prefix>.ploidy_estimation_metrics.csv`
-  - Add just Ploidy estimation into the general stats table
-- `<output prefix>.vc_metrics.csv`
-  - A dedicated table and the total number of Variants into the general stats table
->>>>>>> 83af6d09
 
 Each QC output adds a section into the report if a corresponding QC file is found.