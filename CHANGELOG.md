--- conflicted
+++ resolved
@@ -27,6 +27,8 @@
 
 - [**Anglerfish**](https://github.com/remiolsen/anglerfish)
   - A tool designed to assess pool balancing, contamination and insert sizes of Illumina library dry runs on Oxford Nanopore data.
+- [**BBDuk**](https://jgi.doe.gov/data-and-tools/software-tools/bbtools/bb-tools-user-guide/bbduk-guide/)
+  - Combines most common data-quality-related trimming, filtering, and masking operations via kmers into a single high-performance tool.
 - [**Cell Ranger**](https://support.10xgenomics.com/single-cell-gene-expression/software/pipelines/latest/what-is-cell-ranger)
   - Works with data from 10X Genomics Chromium. Processes Chromium single cell data to align reads, generate feature-barcode matrices, perform clustering and other secondary analysis, and more.
   - New MultiQC module parses Cell Ranger quality reports from VDJ and count analysis
@@ -124,16 +126,8 @@
 - Tidied the verbose log to remove some very noisy statements and add summaries for skipped files in the search
 - Add timezone to time in reports
 - Add nix flake support
-<<<<<<< HEAD
-
-### New Modules
-
-- [**BBDuk**](https://jgi.doe.gov/data-and-tools/software-tools/bbtools/bb-tools-user-guide/bbduk-guide/)
-  - Combines most common data-quality-related trimming, filtering, and masking operations via kmers into a single high-performance tool.
-=======
 - Added automatic tweet about new releases
 - Breaking: Removed `--cl_config` option. Please use `--cl-config` instead.
->>>>>>> 176be178
 
 ### Module updates
 
