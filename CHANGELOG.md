--- conflicted
+++ resolved
@@ -29,12 +29,9 @@
   - Bugfix: Do not show empty bcftools stats variant depth plots[#1777](https://github.com/ewels/MultiQC/pull/1777)
 - **BclConvert**
   - Handle single-end read data correctly when setting cluster length instead of always assuming paired-end reads ([#1697](https://github.com/ewels/MultiQC/issues/1697))
-<<<<<<< HEAD
   - Handle different R1 and R2 read-lengths correctly instead of assuming they are the same ([#1174](https://github.com/ewels/MultiQC/issues/1174)) 
-=======
 - **Bustools**
   - Show median reads per barcode statistic
->>>>>>> 431d5c40
 - **Custom content**
   - Create a report even if there's only Custom Content General Stats there
   - Attempt to cooerce line / scatter x-axes into floats so as not to lose labels ([#1242](https://github.com/ewels/MultiQC/issues/1242))
