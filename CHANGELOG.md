# MultiQC Version History

## MultiQC v1.14dev

### MultiQC new features

### MultiQC updates

- Bugfix: Make `config.data_format` work again ([#1722](https://github.com/ewels/MultiQC/issues/1722))
- Bump minimum version of Jinja2 to `>=3.0.0` ([#1642](https://github.com/ewels/MultiQC/issues/1642))
- Disable search progress bar if running with `--quiet` or `--no-ansi` ([#1638](https://github.com/ewels/MultiQC/issues/1638))
- Optimize line-graph generation to remove an n^2 loop ([#1668](https://github.com/ewels/MultiQC/pull/1668))
- Allow path filters without full paths by trying to prefix analysis dir when filtering ([#1308](https://github.com/ewels/MultiQC/issues/1308))
- Update github actions to run tests on a single module if it is the only file affected by the PR ([#915](https://github.com/ewels/MultiQC/issues/915))
- Add CI testing for Python 3.10 and 3.11
- Add new code formatting tool [isort](https://pycqa.github.io/isort/) to standardise the order and formatting of Python module imports
- Remove Python 2-3 compatability `from __future__` imports
- Parsing output file column headers is much faster.
- Fix sorting of table columns with text values

### New Modules

### Module feature additions

- **Fastp**
  - Add total read count (after filtering) to general stats table ([#1744](https://github.com/ewels/MultiQC/issues/1744))

### Module updates

- **Bcftools stats**
  - Bugfix: Do not show empty bcftools stats variant depth plots[#1777](https://github.com/ewels/MultiQC/pull/1777)
- **BclConvert**
  - Handle single-end read data correctly when setting cluster length instead of always assuming paired-end reads ([#1697](https://github.com/ewels/MultiQC/issues/1697))
  - Handle different R1 and R2 read-lengths correctly instead of assuming they are the same ([#1774](https://github.com/ewels/MultiQC/issues/1774))
  - Handle single-index paired-end data correctly
- **BUSCO**
  - Update BUSCO pass/warning/fail scheme to be more clear for users
- **Bustools**
  - Show median reads per barcode statistic
- **Custom content**
  - Create a report even if there's only Custom Content General Stats there
  - Attempt to cooerce line / scatter x-axes into floats so as not to lose labels ([#1242](https://github.com/ewels/MultiQC/issues/1242))
  - Multi-sample line-graph TSV files that have no sample name in row 1 column 1 now use row 1 as x-axis labels ([#1242](https://github.com/ewels/MultiQC/issues/1242))
- **Kraken**
  - Fix duplicate heatmap to account for missing taxons ([#1779](https://github.com/ewels/MultiQC/pull/1779))
  - Make heatmap full width
- **malt**
  - Fixed division by 0 in malt module ([#1683](https://github.com/ewels/MultiQC/issues/1683))
- **Picard**
  - HsMetrics: Allow custom columns in General Stats too, with `HsMetrics_genstats_table_cols` and `HsMetrics_genstats_table_cols_hidden`
- **RSeQC**
  - Update `geneBody_coverage` to plot normalized coverages using a similar formula to that used by RSeQC itself ([#1792](https://github.com/ewels/MultiQC/pull/1792))
- **Sambamba Markdup**
  - Catch zero division in sambamba markdup ([#1654](https://github.com/ewels/MultiQC/issues/1654))
- **Samtools**
  - Added additional column for `flagstat` that displays percentage of mapped reads in a bam (hidden by default) ([#1733](https://github.com/ewels/MultiQC/issues/1733))
- **Qualimap**
  - Added additional columns in general stats for BamQC results that displays region on-target stats if region bed has been supplied (hidden by default) ([#1798](https://github.com/ewels/MultiQC/pull/1798))
  - Bugfix: Remove General Stats rows for filtered samples ([#1780](https://github.com/ewels/MultiQC/issues/1780))

## [MultiQC v1.13](https://github.com/ewels/MultiQC/releases/tag/v1.13) - 2022-09-08

### MultiQC updates

- Major spruce of the command line help, using the new [rich-click](https://github.com/ewels/rich-click) package
- Drop some of the Python 2k compatability code (eg. custom requirements)
- Improvements for running MultiQC in a Python environment, such as a Jupyter Notebook or script
  - Fixed bug raised when removing logging file handlers between calls that arose when configuring the root logger with dictConfig ([#1643](https://github.com/ewels/MultiQC/issues/1643))
- Added new config option `custom_table_header_config` to override any config for any table header
- Fixed edge-case bug in custom content where a `description` that doesn't terminate in `.` gave duplicate section descriptions.
- Tidied the verbose log to remove some very noisy statements and add summaries for skipped files in the search
- Add timezone to time in reports
<<<<<<< HEAD

### New Modules

- **cellranger**
  - parse cellranger quality reports from VDJ and count analysis
=======
- Add nix flake support
- Added automatic tweet about new releases
>>>>>>> 945b0d5e

### Module updates

- **AdapterRemoval**
  - Finally merge a fix for counts of reads that are discarded/collapsed ([#1647](https://github.com/ewels/MultiQC/issues/1647))
- **VEP**
  - Fixed bug when `General Statistics` have a value of `-` ([#1656](https://github.com/ewels/MultiQC/pull/1656))
- **Custom content**
  - Only set id for custom content when id not set by metadata ([#1629](https://github.com/ewels/MultiQC/issues/1629))
  - Fix bug where module wouldn't run if all content was within a MultiQC config file ([#1686](https://github.com/ewels/MultiQC/issues/1686))
  - Fix crash when `info` isn't set ([#1688](https://github.com/ewels/MultiQC/issues/1688))
- **Nanostat**
  - Removed HTML escaping of special characters in the log to fix bug in jinja2 v3.10 removing `jinja2.escape()` ([#1659](https://github.com/ewels/MultiQC/pull/1659))
  - Fix bug where module would crash if input does not contain quality scores ([#1717](https://github.com/ewels/MultiQC/issues/1717))
- **Pangolin**
  - Updated module to handle outputs from Pangolin v4 ([#1660](https://github.com/ewels/MultiQC/pull/1660))
- **Somalier**
  - Handle zero mean X depth in _Sex_ plot ([#1670](https://github.com/ewels/MultiQC/pull/1670))
- **Fastp**
  - Include low complexity and too long reads in filtering bar chart
- **miRTop**
  - Fix module crashing when `ref_miRNA_sum` is missing in file. ([#1712](https://github.com/ewels/MultiQC/issues/1712))
  - Fix module crashing due to zero division ([#1719](https://github.com/ewels/MultiQC/issues/1719))
- **FastQC**
  - Fixed error when parsing duplicate ratio when there is `nan` values in the report. ([#1725](https://github.com/ewels/MultiQC/pull/1725))

## [MultiQC v1.12](https://github.com/ewels/MultiQC/releases/tag/v1.12) - 2022-02-08

### MultiQC - new features

- Added option to customise default plot height in plot config ([#1432](https://github.com/ewels/MultiQC/issues/1432))
- Added `--no-report` flag to skip report generation ([#1462](https://github.com/ewels/MultiQC/issues/1462))
- Added support for priting tool DOI in report sections ([#1177](https://github.com/ewels/MultiQC/issues/1177))
- Added support for `--custom-css-file` / `config.custom_css_files` option to include custom CSS in the final report ([#1573](https://github.com/ewels/MultiQC/pull/1573))
- New plot config option `labelSize` to customise font size for axis labels in flat MatPlotLib charts ([#1576](https://github.com/ewels/MultiQC/pull/1576))
- Added support for customising table column names ([#1255](https://github.com/ewels/MultiQC/issues/1255))

### MultiQC - updates

- MultiQC now skips modules for which no files were found - gives a small performance boost ([#1463](https://github.com/ewels/MultiQC/issues/1463))
- Improvements for running MultiQC in a Python environment, such as a Jupyter Notebook or script
  - Fixed logger bugs when calling `multiqc.run` multiple times by removing logging file handlers between calls ([#1141](https://github.com/ewels/MultiQC/issues/1141))
  - Init/reset global state between runs ([#1596](https://github.com/ewels/MultiQC/pull/1596))
- Added commonly missing functions to several modules ([#1468](https://github.com/ewels/MultiQC/issues/1468))
- Wrote new script to check for the above function calls that should be in every module (`.github/workflows/code_checks.py`), runs on GitHub actions CI
- Make table _Conditional Formatting_ work at table level as well as column level. ([#761](https://github.com/ewels/MultiQC/issues/761))
- CSS Improvements to make printed reports more attractive / readable ([#1579](https://github.com/ewels/MultiQC/pull/1579))
- Fixed a problem with numeric filenames ([#1606](https://github.com/ewels/MultiQC/issues/1606))
- Fixed nasty bug where line charts with a categorical x-axis would take categories from the last sample only ([#1568](https://github.com/ewels/MultiQC/issues/1568))
- Ignore any files called `multiqc_data.json` ([#1598](https://github.com/ewels/MultiQC/issues/1598))
- Check that the config `path_filters` is a list, convert to list if a string is supplied ([#1539](https://github.com/ewels/MultiQC/issues/1539))

### New Modules

- [**CheckQC**](https://github.com/Molmed/checkQC)
  - A program designed to check a set of quality criteria against an Illumina runfolder
- [**pbmarkdup**](https://github.com/PacificBiosciences/pbmarkdup)
  - Mark duplicate reads from PacBio sequencing of an amplified library
- [**WhatsHap**](https://whatshap.readthedocs.io)
  - WhatsHap is a software for phasing genomic variants using DNA sequencing reads

### Module feature additions

- **BBMap**
  - Added handling for `qchist` output ([#1021](https://github.com/ewels/MultiQC/issues/1021))
- **bcftools**
  - Added a plot with samplewise number of sites, Ts/Tv, number of singletons and sequencing depth ([#1087](https://github.com/ewels/MultiQC/issues/1087))
- **Mosdepth**
  - Added mean coverage [#1566](https://github.com/ewels/MultiQC/issues/1566)
- **NanoStat**
  - Recognize FASTA and FastQ report flavors ([#1547](https://github.com/ewels/MultiQC/issues/1547))

### Module updates

- **BBMap**
  - Correctly handle adapter stats files with additional columns ([#1556](https://github.com/ewels/MultiQC/issues/1556))
- **bclconvert**
  - Handle change in output format in v3.9.3 with new `Quality_Metrics.csv` file ([#1563](https://github.com/ewels/MultiQC/issues/1563))
- **bowtie**
  - Minor update to handle new log wording in bowtie v1.3.0 ([#1615](https://github.com/ewels/MultiQC/issues/1615))
- **CCS**
  - Tolerate compound IDs generated by pbcromwell ccs in the general statistics ([#1486](https://github.com/ewels/MultiQC/pull/1486))
  - Fix report parsing. Update test on attributes ids ([#1583](https://github.com/ewels/MultiQC/issues/1583))
- **Custom content**
  - Fixed module failing when writing data to file if there is a `/` in the section name ([#1515](https://github.com/ewels/MultiQC/issues/1515))
  - Use filename for section header in files with no headers ([#1550](https://github.com/ewels/MultiQC/issues/1550))
  - Sort custom content bargraph data by default ([#1412](https://github.com/ewels/MultiQC/issues/1412))
  - Always save `custom content` data to file with a name reflecting the section name. ([#1194](https://github.com/ewels/MultiQC/issues/1194))
- **DRAGEN**
  - Fixed bug in sample name regular expression ([#1537](https://github.com/ewels/MultiQC/pull/1537))
- **Fastp**
  - Fixed % pass filter statistics ([#1574](https://github.com/ewels/MultiQC/issues/1574))
- **FastQC**
  - Fixed several bugs occuring when FastQC sections are skipped ([#1488](https://github.com/ewels/MultiQC/issues/1488), [#1533](https://github.com/ewels/MultiQC/issues/1533))
  - Clarify general statistics table header for length
- **goleft/indexcov**
  - Fix `ZeroDivisionError` if no bins are found ([#1586](https://github.com/ewels/MultiQC/issues/1586))
- **HiCPro**
  - Better handling of errors when expected data keys are not found ([#1366](https://github.com/ewels/MultiQC/issues/1366))
- **Lima**
  - Move samples that have been renamed using `--replace-names` into the _General Statistics_ table ([#1483](https://github.com/ewels/MultiQC/pull/1483))
- **miRTrace**
  - Replace hardcoded RGB colours with Hex to avoid errors with newer versions of matplotlib ([#1263](https://github.com/ewels/MultiQC/pull/1263))
- **Mosdepth**
  - Fixed issue [#1568](https://github.com/ewels/MultiQC/issues/1568)
  - Fixed a bug when reporting per contig coverage
- **Picard**
  - Update `ExtractIlluminaBarcodes` to recognise more log patterns in newer versions of Picard ([#1611](https://github.com/ewels/MultiQC/pull/1611))
- **Qualimap**
  - Fix `ZeroDivisionError` in `QM_RNASeq` and skip genomic origins plot if no aligned reads are found ([#1492](https://github.com/ewels/MultiQC/issues/1492))
- **QUAST**
  - Clarify general statistics table header for length
- **RSeQC**
  - Fixed minor bug in new TIN parsing where the sample name was not being correctly cleaned ([#1484](https://github.com/ewels/MultiQC/issues/1484))
  - Fixed bug in the `junction_saturation` submodule ([#1582](https://github.com/ewels/MultiQC/issues/1582))
  - Fixed bug where empty files caused `tin` submodule to crash ([#1604](https://github.com/ewels/MultiQC/issues/1604))
  - Fix bug in `read_distribution` for samples with zero tags ([#1571](https://github.com/ewels/MultiQC/issues/1571))
- **Sambamba**
  - Fixed issue with a change in the format of output from `sambamba markdup` 0.8.1 ([#1617](https://github.com/ewels/MultiQC/issues/1617))
- **Skewer**
  - Fix `ZeroDivisionError` if no available reads are found ([#1622](https://github.com/ewels/MultiQC/issues/1622))
- **Somalier**
  - Plot scaled X depth instead of mean for _Sex_ plot ([#1546](https://github.com/ewels/MultiQC/issues/1546))
- **VEP**
  - Handle table cells containing `-` instead of numbers ([#1597](https://github.com/ewels/MultiQC/issues/1597))

## [MultiQC v1.11](https://github.com/ewels/MultiQC/releases/tag/v1.11) - 2021-07-05

### MultiQC new features

- New interactive slider controls for controlling heatmap colour scales ([#1427](https://github.com/ewels/MultiQC/issues/1427))
- Added new `--replace-names` / config `sample_names_replace` option to replace sample names during report generation
- Added `use_filename_as_sample_name` config option / `--fn_as_s_name` command line flag ([#949](https://github.com/ewels/MultiQC/issues/949), [#890](https://github.com/ewels/MultiQC/issues/890), [#864](https://github.com/ewels/MultiQC/issues/864), [#998](https://github.com/ewels/MultiQC/issues/998), [#1390](https://github.com/ewels/MultiQC/issues/1390))
  - Forces modules to use the log filename for the sample identifier, even if the module usually takes this from the file contents
  - Required a change to the `clean_s_name()` function arguments. All core MultiQC modules updated to reflect this.
  - Should be backwards compatible for custom modules. To adopt new behaviour, supply `f` instead of `f["root"]` as the second argument.
  - See the documenation for details: [Using log filenames as sample names](https://multiqc.info/docs/#using-log-filenames-as-sample-names) and [Custom sample names](https://multiqc.info/docs/#custom-sample-names).

### MultiQC updates

- Make the module crash tracebacks much prettier using `rich`
- Refine the cli log output a little (nicely formatted header line + drop the `[INFO]`)
- Added docs describing tools for downstream analysis of MultiQC outputs.
- Added CI tests for Python 3.9, pinned `networkx` package to `>=2.5.1` ([#1413](https://github.com/ewels/MultiQC/issues/1413))
- Added patterns to `config.fn_ignore_paths` to avoid error with parsing installation dir / singularity cache ([#1416](https://github.com/ewels/MultiQC/issues/1416))
- Print a log message when flat-image plots are used due to sample size surpassing `plots_flat_numseries` config ([#1254](https://github.com/ewels/MultiQC/issues/1254))
- Fix the `mqc_colours` util function to lighten colours even when passing categorical or single-length lists.
- Bugfix for Custom Content, using YAML configuration (eg. section headers) for images should now work

### New Modules

- [**BclConvert**](https://support.illumina.com/sequencing/sequencing_software/bcl-convert.html)
  - Tool that converts / demultiplexes Illumina Binary Base Call (BCL) files to FASTQ files
- [**Bustools**](https://bustools.github.io/)
  - Tools for working with BUS files
- [**ccs**](https://github.com/PacificBiosciences/ccs)
  - Generate highly accurate single-molecule consensus reads from PacBio data
- [**GffCompare**](https://ccb.jhu.edu/software/stringtie/gffcompare.shtml)
  - GffCompare can annotate and estimate accuracy of one or more GFF files compared with a reference annotation.
- [**Lima**](https://github.com/PacificBiosciences/barcoding)
  - The PacBio Barcode Demultiplexer
- [**NanoStat**](https://github.com/wdecoster/nanostat)
  - Calculate various statistics from a long read sequencing datasets
- [**ODGI**](https://github.com/pangenome/odgi)
  - Optimized dynamic genome/graph implementation
- [**Pangolin**](https://github.com/cov-lineages/pangolin)
  - Added MultiQC support for Pangolin, the tool that determines SARS-CoV-2 lineages
- [**Sambamba Markdup**](https://lomereiter.github.io/sambamba/docs/sambamba-markdup.html)
  - Added MultiQC module to add duplicate rate calculated by Sambamba Markdup.
- [**Snippy**](https://github.com/tseemann/snippy)
  - Rapid haploid variant calling and core genome alignment.
- [**VEP**](https://www.ensembl.org/info/docs/tools/vep/index.html)
  - Added MultiQC module to add summary statistics of Ensembl VEP annotations.
  - Handle error from missing variants in VEP stats file. ([#1446](https://github.com/ewels/MultiQC/issues/1446))

### Module feature additions

- **Cutadapt**
  - Added support for linked adapters [#1329](https://github.com/ewels/MultiQC/issues/1329)]
  - Parse whether trimming was 5' or 3' for _Lengths of Trimmed Sequences_ plot where possible
- **Mosdepth**
  - Include or exclude contigs based on patterns for coverage-per-contig plots
- **Picard**
  - Add support for `CollectIlluminaBasecallingMetrics`, `CollectIlluminaLaneMetrics`, `ExtractIlluminaBarcodes` and `MarkIlluminaAdapters` ([#1336](https://github.com/ewels/MultiQC/pull/1336))
  - New `insertsize_xmax` configuration option to limit the plotted maximum insert size for `InsertSizeMetrics`
- **Qualimap**
  - Added new percentage coverage plot in `QM_RNASeq` ([#1258](https://github.com/ewels/MultiQC/issues/1258))
- **RSeQC**
  - Added a long-requested submodule to support showing the [**TIN**](http://rseqc.sourceforge.net/#tin-py) (Transcript Integrity Number) ([#737](https://github.com/ewels/MultiQC/issues/737))

### Module updates

- **biscuit**
  - Duplicate Rate and Cytosine Retention tables are now bargraphs.
  - Refactor code to only calculate alignment statistics once.
  - Fixed bug where cytosine retentions values would not be properly read if in scientific notation.
- **bcl2fastq**
  - Added sample name cleaning so that prepending directories with the `-d` flag works properly.
- **Cutadapt**
  - Plot filtered reads even when no filtering category is found ([#1328](https://github.com/ewels/MultiQC/issues/1328))
  - Don't take the last command line string for the sample name if it looks like a command-line flag ([#949](https://github.com/ewels/MultiQC/issues/949))
- **Dragen**
  - Handled MultiQC crashing when run on single-end output from Dragen ([#1374](https://github.com/ewels/MultiQC/issues/1374))
- **fastp**
  - Handle a `ZeroDivisionError` if there are zero reads ([#1444](https://github.com/ewels/MultiQC/issues/1444))
- **FastQC**
  - Added check for if `overrepresented_sequences` is missing from reports ([#1281](https://github.com/ewels/MultiQC/issues/1444))
- **Flexbar**
  - Fixed bug where reports with 0 reads would crash MultiQC ([#1407](https://github.com/ewels/MultiQC/issues/1407))
- **Kraken**
  - Handle a `ZeroDivisionError` if there are zero reads ([#1440](https://github.com/ewels/MultiQC/issues/1440))
  - Updated search patterns to handle edge case ([#1428](https://github.com/ewels/MultiQC/issues/1428))
- **Mosdepth**
  - Show barplot instead of line graph for coverage-per-contig plot if there is only one contig.
- **Picard**
  - `RnaSeqMetrics` - fix assignment barplot labels to say bases instead of reads ([#1408](https://github.com/ewels/MultiQC/issues/1408))
  - `CrosscheckFingerprints` - fix bug where LOD threshold was not detected when invoked with "new" picard cli style. fixed formatting bug ([#1414](https://github.com/ewels/MultiQC/issues/1414))
  - Made checker for comma as decimal separator in `HsMetrics` more robust ([#1296](https://github.com/ewels/MultiQC/issues/1296))
- **qc3C**
  - Updated module to not fail on older field names.
- **Qualimap**
  - Fixed wrong units in tool tip label ([#1258](https://github.com/ewels/MultiQC/issues/1258))
- **QUAST**
  - Fixed typo causing wrong number of contigs being displayed ([#1442](https://github.com/ewels/MultiQC/issues/1442))
- **Sentieon**
  - Handled `ZeroDivisionError` when input files have zero reads ([#1420](https://github.com/ewels/MultiQC/issues/1420))
- **RSEM**
  - Handled `ZeroDivisionError` when input files have zero reads ([#1040](https://github.com/ewels/MultiQC/issues/1040))
- **RSeQC**
  - Fixed double counting of some categories in `read_distribution` bar graph. ([#1457](https://github.com/ewels/MultiQC/issues/1457))

## [MultiQC v1.10.1](https://github.com/ewels/MultiQC/releases/tag/v1.10.1) - 2021-04-01

### MultiQC updates

- Dropped the `Skipping search pattern` log message from a warning to debug
- Moved directory prepending with `-d` back to before sample name cleaning (as it was before v1.7) ([#1264](https://github.com/ewels/MultiQC/issues/1264))
- If linegraph plot data goes above `ymax`, only _discard_ the data if the line doesn't come back again ([#1257](https://github.com/ewels/MultiQC/issues/1257))
- Allow scientific notation numbers in colour scheme generation
  - Fixed bug with very small minimum numbers that only revelead itself after a bugfix done in the v1.10 release
- Allow `top_modules` to be specified as empty dicts ([#1274](https://github.com/ewels/MultiQC/issues/1274))
- Require at least `rich` version `9.4.0` to avoid `SpinnerColumn` `AttributeError` ([#1393](https://github.com/ewels/MultiQC/issues/1393))
- Properly ignore `.snakemake` folders as intended ([#1395](https://github.com/ewels/MultiQC/issues/1395))

#### Module updates

- **bcftools**
  - Fixed bug where `QUAL` value `.` would crash MultiQC ([#1400](https://github.com/ewels/MultiQC/issues/1400))
- **bowtie2**
  - Fix bug where HiSAT2 paired-end bar plots were missing unaligned reads ([#1230](https://github.com/ewels/MultiQC/issues/1230))
- **Deeptools**
  - Handle `plotProfile` data where no upstream / downstream regions have been calculated around genes ([#1317](https://github.com/ewels/MultiQC/issues/1317))
  - Fix `IndexError` caused by mysterious `-1` in code.. ([#1275](https://github.com/ewels/MultiQC/issues/1275))
- **FastQC**
  - Replace `NaN` with `0` in the _Per Base Sequence Content_ plot to avoid crashing the plot ([#1246](https://github.com/ewels/MultiQC/issues/1246))
- **Picard**
  - Fixed bug in `ValidateSamFile` module where additional whitespace at the end of the file would cause MultiQC to crash ([#1397](https://github.com/ewels/MultiQC/issues/1397))
- **Somalier**
  - Fixed bug where using sample name cleaning in a config would trigger a `KeyError` ([#1234](https://github.com/ewels/MultiQC/issues/1234))

## [MultiQC v1.10](https://github.com/ewels/MultiQC/releases/tag/v1.10) - 2021-03-08

### Update for developers: Code linting

This is a big change for MultiQC developers. I have added automated code formatting and code linting
(style checks) to MultiQC. This helps to keep the MultiQC code base consistent despite having many
contributors and helps me to review pull-requests without having to consider whitespace.

Specifically, MultiQC now uses three main tools:

- [Black](https://github.com/psf/black) - Python Code
- [Prettier](https://prettier.io/) - Everything else (almost)
- [markdownlint-cli](https://github.com/igorshubovych/markdownlint-cli) - Stricter markdown rules

**All developers must run these tools when submitting changes via Pull-Requests!**
Automated CI tests now run with GitHub actions to check that all files pass the above tests.
If any files do not, that test will fail giving a red :x: next to the pull request.

For further information, please see the [documentation](https://multiqc.info/docs/#coding-with-multiqc).

### MultiQC updates

#### New MultiQC Features

- `--sample-filters` now also accepts `show_re` and `hide_re` in addition to `show` and `hide`. The `_re` options use regex, while the "normal" options use globbing.
- MultiQC config files now work with `.yml` file extension as well as `.yaml`
  - `.yaml` will take preference if both found.
- Section comments can now also be added for _General Statistics_
  - `section_comments: { general_stats: "My comment" }`
- New table header config option `bgcols` allows background colours for table cells with categorical data.
- New table header config options `cond_formatting_rules` and `cond_formatting_colours`
  - Comparable functionality to user config options `table_cond_formatting_rules` and `table_cond_formatting_colours`,
    allowes module developers to format table cell values as labels.
- New CI test looks for git merge markers in files
- Beautiful new [progress bar](https://rich.readthedocs.io/en/stable/progress.html) from the amazing [willmcgugan/rich](https://github.com/willmcgugan/rich) package.
- Added a bunch of new default sample name trimming suffixes ([see `8ac5c7b`](https://github.com/ewels/MultiQC/commit/8ac5c7b6e4ea6003ca2c9b681953ab3f22c5dd66))
- Added `timeout-minutes: 10` to the CI test workflow to check that changes aren't negatively affecting run time too much.
- New table header option `bars_zero_centrepoint` to treat `0` as zero width bars and plot bar length based on absolute values

#### New Modules

- [**EigenStratDatabaseTools**](https://github.com/TCLamnidis/EigenStratDatabaseTools)
  - Added MultiQC module to report SNP coverages from `eigenstrat_snp_coverage.py` in the general stats table.
- [**HOPS**](https://www.github.com/rhubler/HOPS)
  - Post-alignment ancient DNA analysis tool for MALT
- [**JCVI**](https://github.com/tanghaibao/jcvi)
  - Computes statistics on genome annotation.
- [**ngsderive**](https://github.com/stjudecloud/ngsderive)
  - Forensic analysis tool useful in backwards computing information from next-generation sequencing data.
- [**OptiType**](https://github.com/FRED-2/OptiType)
  - Precision HLA typing from next-generation sequencing data
- [**PURPLE**](https://github.com/hartwigmedical/hmftools/tree/master/purity-ploidy-estimator)
  - A purity, ploidy and copy number estimator for whole genome tumor data
- [**Pychopper**](https://github.com/nanoporetech/pychopper)
  - Identify, orient and trim full length Nanopore cDNA reads
- [**qc3C**](https://github.com/cerebis/qc3C)
  - Reference-free QC of Hi-C sequencing data
- [**Sentieon**](https://www.sentieon.com/products/)
  - Submodules added to catch Picard-based QC metrics files

#### Module updates

- **DRAGEN**
  - Fix issue where missing out fields could crash the module ([#1223](https://github.com/ewels/MultiQC/issues/1223))
  - Added support for whole-exome / targetted data ([#1290](https://github.com/ewels/MultiQC/issues/1290))
- **featureCounts**
  - Add support for output from [Rsubread](https://bioconductor.org/packages/release/bioc/html/Rsubread.html) ([#1022](https://github.com/ewels/MultiQC/issues/1022))
- **fgbio**
  - Fix `ErrorRateByReadPosition` to calculate `ymax` not just on the overall `error_rate`, but also specific base errors (ex. `a_to_c_error_rate`, `a_to_g_error_rate`, ...). ([#1215](https://github.com/ewels/MultiQC/pull/1251))
  - Fix `ErrorRateByReadPosition` plotted line names to no longer concatenate multiple read identifiers and no longer have off-by-one read numbering (ex. `Sample1_R2_R3` -> `Sample1_R2`) ([#[1304](https://github.com/ewels/MultiQC/pull/1304))
- **Fastp**
  - Fixed description for duplication rate (pre-filtering, not post) ([#[1313](https://github.com/ewels/MultiQC/pull/1313))
- **GATK**
  - Add support for the creation of a "Reported vs Empirical Quality" graph to the Base Recalibration module.
- **hap.py**
  - Updated module to plot both SNP and INDEL stats ([#1241](https://github.com/ewels/MultiQC/issues/1241))
- **indexcov**
  - Fixed bug when making the PED file plots ([#1265](https://github.com/ewels/MultiQC/issues/1265))
- **interop**
  - Added the `% Occupied` metric to `Read Metrics per Lane` table which is reported for NovaSeq and iSeq platforms.
- **Kaiju**
  - Fixed bug affecting inputs with taxa levels other than Phylum ([#1217](https://github.com/ewels/MultiQC/issues/1217))
  - Rework barplot, add top 5 taxons ([#1219](https://github.com/ewels/MultiQC/issues/1219))
- **Kraken**
  - Fix `ZeroDivisionError` ([#1276](https://github.com/ewels/MultiQC/issues/1276))
  - Add distinct minimizer heatmap for KrakenUniq style duplication information ([#1333](https://github.com/ewels/MultiQC/pull/1380))
- **MALT**
  - Fix y-axis labelling in bargraphs
- **MACS2**
  - Add number of peaks to the _General Statistics_ table.
- **mosdepth**
  - Enable prepending of directory to sample names
  - Display contig names in _Coverage per contig_ plot tooltip
- **Picard**
  - Fix `HsMetrics` bait percentage columns ([#1212](https://github.com/ewels/MultiQC/issues/1212))
  - Fix `ConvertSequencingArtifactToOxoG` files not being found ([#1310](https://github.com/ewels/MultiQC/issues/1310))
  - Make `WgsMetrics` histogram smoothed if more than 1000 data points (avoids huge plots that crash the browser)
  - Multiple new config options for `WgsMetrics` to customise coverage histogram and speed up MultiQC with very high coverage files.
  - Add additional datasets to Picard Alignment Summary ([#1293](https://github.com/ewels/MultiQC/issues/1293))
  - Add support for `CrosscheckFingerprints` ([#1327](https://github.com/ewels/MultiQC/issues/1327))
- **PycoQC**
  - Log10 x-axis for _Read Length_ plot ([#1214](https://github.com/ewels/MultiQC/issues/1214))
- **Rockhopper**
  - Fix issue with parsing genome names in Rockhopper summary files ([#1333](https://github.com/ewels/MultiQC/issues/1333))
  - Fix issue properly parsing multiple samples within a single Rockhopper summary file
- **Salmon**
  - Only try to generate a plot for fragment length if the data was found.
- **verifyBamID**
  - Fix `CHIP` value detection ([#1316](https://github.com/ewels/MultiQC/pull/1316)).

#### New Custom Content features

- General Stats custom content now gives a log message
- If `id` is not set in `JSON` or `YAML` files, it defaults to the sample name instead of just `custom_content`
- Data from `JSON` or `YAML` now has `data` keys (sample names) run through the `clean_s_name()` function to apply sample name cleanup
- Fixed minor bug which caused custom content YAML files with a string `data` type to not be parsed

#### Bug Fixes

- Disable preservation of timestamps / modes when copying temp report files, to help issues with network shares ([#1333](https://github.com/ewels/MultiQC/issues/1333))
- Fixed MatPlotLib warning: `FixedFormatter should only be used together with FixedLocator`
- Fixed long-standing min/max bug with shared minimum values for table columns using `shared_key`
- Made table colour schemes work with negative numbers (don't strip `-` from values when making scheme)

## [MultiQC v1.9](https://github.com/ewels/MultiQC/releases/tag/v1.9) - 2020-05-30

#### Dropped official support for Python 2

Python 2 had its [official sunset date](https://www.python.org/doc/sunset-python-2/)
on January 1st 2020, meaning that it will no longer be developed by the Python community.
Part of the [python.org statement](https://www.python.org/doc/sunset-python-2/) reads:

> That means that we will not improve it anymore after that day,
> even if someone finds a security problem in it.
> You should upgrade to Python 3 as soon as you can.

[Very many Python packages no longer support Python 2](https://python3statement.org/)
and it whilst the MultiQC code is currently compatible with both Python 2 and Python 3,
it is increasingly difficult to maintain compatibility with the dependency packages it
uses, such as MatPlotLib, numpy and more.

As of MultiQC version 1.9, **Python 2 is no longer officially supported**.
Automatic CI tests will no longer run with Python 2 and Python 2 specific workarounds
are no longer guaranteed.

Whilst it may be possible to continue using MultiQC with Python 2 for a short time by
pinning dependencies, MultiQC compatibility for Python 2 will now slowly drift and start
to break. If you haven't already, **you need to switch to Python 3 now**.

#### New MultiQC Features

- Now using [GitHub Actions](https://github.com/features/actions) for all CI testing
  - Dropped Travis and AppVeyor, everything is now just on GitHub
  - Still testing on both Linux and Windows, with multiple versions of Python
  - CI tests should now run automatically for anyone who forks the MultiQC repository
- Linting with `--lint` now checks line graphs as well as bar graphs
- New `gathered` template with no tool name sections ([#1119](https://github.com/ewels/MultiQC/issues/1119))
- Added `--sample-filters` option to add _show_/_hide_ buttons at the top of the report ([#1125](https://github.com/ewels/MultiQC/issues/1125))
  - Buttons control the report toolbox Show/Hide tool, filtering your samples
  - Allows reports to be pre-configured based on a supplied list of sample names at report-generation time.
- Line graphs can now have `Log10` buttons (same functionality as bar graphs)
- Importing and running `multiqc` in a script is now a _little_ Better
  - `multiqc.run` now returns the `report` and `config` as well as the exit code. This means that you can explore the MultiQC run time a little in the Python environment.
  - Much more refactoring is needed to make MultiQC as useful in Python scripts as it could be. Watch this space.
- If a custom module `anchor` is set using `module_order`, it's now used a bit more:
  - Prefixed to module _section_ IDs
  - Appended to files saved in `multiqc_data`
  - Should help to prevent duplicates requiring `-1` suffixes when running a module multiple times
- New heatmap plot config options `xcats_samples` and `ycats_samples`
  - If set to `False`, the report toolbox options (_highlight_, _rename_, _show/hide_) do not affect that axis.
  - Means that the _Show only matching samples_ report toolbox option works on FastQC Status Checks, for example ([#1172](https://github.com/ewels/MultiQC/issues/1172))
- Report header time and analysis paths can now be hidden
  - New config options `show_analysis_paths` and `show_analysis_time` ([#1113](https://github.com/ewels/MultiQC/issues/1113))
- New search pattern key `skip: true` to skip specific searches when modules look for a lot of different files (eg. Picard).
- New `--profile-runtime` command line option (`config.profile_runtime`) to give analysis of how long the report takes to be generated
  - Plots of the file search results and durations are added to the end of the MultiQC report as a special module called _Run Time_
  - A summary of the time taken for the major stages of MultiQC execution are printed to the command line log.
- New table config option `only_defined_headers`
  - Defaults to `true`, set to `false` to also show any data columns that are not defined as headers
  - Useful as allows table-wide defaults to be set with column-specific overrides
- New `module` key allowed for `config.extra_fn_clean_exts` and `config.fn_clean_exts`
  - Means you can limit the action of a sample name cleaning pattern to specific MultiQC modules ([#905](https://github.com/ewels/MultiQC/issues/905))

#### New Custom Content features

- Improve support for HTML files - now just end your HTML filename with `_mqc.html`
  - Native handling of HTML snippets as files, no MultiQC config or YAML file required.
  - Also with embedded custom content configuration at the start of the file as a HTML comment.
- Add ability to group custom-content files into report sections
  - Use the new `parent_id`, `parent_name` and `parent_description` config keys to group content together like a regular module ([#1008](https://github.com/ewels/MultiQC/issues/1008))
- Custom Content files can now be configured using `custom_data`, without giving search patterns or data
  - Allows you to set descriptions and nicer titles for images and other 'blunt' data types in reports ([#1026](https://github.com/ewels/MultiQC/issues/1026))
  - Allows configuration of custom content separately from files themselves (`tsv`, `csv`, `txt` formats) ([#1205](https://github.com/ewels/MultiQC/issues/1205))

#### New Modules

- [**DRAGEN**](https://www.illumina.com/products/by-type/informatics-products/dragen-bio-it-platform.html)
  - Illumina Bio-IT Platform that uses FPGA for secondary NGS analysis
- [**iVar**](https://github.com/andersen-lab/ivar)
  - Added support for iVar: a computational package that contains functions broadly useful for viral amplicon-based sequencing.
- [**Kaiju**](http://kaiju.binf.ku.dk/)
  - Fast and sensitive taxonomic classification for metagenomics
- [**Kraken**](https://ccb.jhu.edu/software/kraken2/)
  - K-mer matching tool for taxonomic classification. Module plots bargraph of counts for top-5 hits across each taxa rank. General stats summary.
- [**MALT**](https://uni-tuebingen.de/fakultaeten/mathematisch-naturwissenschaftliche-fakultaet/fachbereiche/informatik/lehrstuehle/algorithms-in-bioinformatics/software/malt/)
  - Megan Alignment Tool: Metagenomics alignment tool.
- [**miRTop**](https://github.com/miRTop/mirtop)
  - Command line tool to annotate miRNAs with a standard mirna/isomir naming (mirGFF3)
  - Module started by [@oneillkza](https://github.com/oneillkza/) and completed by [@FlorianThibord](https://github.com/FlorianThibord/)
- [**MultiVCFAnalyzer**](https://github.com/alexherbig/multivcfanalyzer)
  - Combining multiple VCF files into one coherent report and format for downstream analysis.
- **Picard** - new submodules for `QualityByCycleMetrics`, `QualityScoreDistributionMetrics` & `QualityYieldMetrics`
  - See [#1116](https://github.com/ewels/MultiQC/issues/1114)
- [**Rockhopper**](https://cs.wellesley.edu/~btjaden/Rockhopper/)
  - RNA-seq tool for bacteria, includes bar plot showing where features map.
- [**Sickle**](https://github.com/najoshi/sickle)
  - A windowed adaptive trimming tool for FASTQ files using quality
- [**Somalier**](https://github.com/brentp/somalier)
  - Relatedness checking and QC for BAM/CRAM/VCF for cancer, DNA, BS-Seq, exome, etc.
- [**VarScan2**](https://github.com/dkoboldt/varscan)
  - Variant calling and somatic mutation/CNV detection for next-generation sequencing data

#### Module updates

- **BISCUIT**
  - Major rewrite to work with new BISCUIT QC script (BISCUIT `v0.3.16+`)
    - This change breaks backwards-compatability with previous BISCUIT versions. If you are unable to upgrade BISCUIT, please use MultiQC v1.8.
  - Fixed error when missing data in log files ([#1101](https://github.com/ewels/MultiQC/issues/1101))
- **bcl2fastq**
  - Samples with multiple library preps (i.e barcodes) will now be handled correctly ([#1094](https://github.com/ewels/MultiQC/issues/1094))
- **BUSCO**
  - Updated log search pattern to match new format in v4 with auto-lineage detection option ([#1163](https://github.com/ewels/MultiQC/issues/1163))
- **Cutadapt**
  - New bar plot showing the proportion of reads filtered out for different criteria (eg. _too short_, _too many Ns_) ([#1198](https://github.com/ewels/MultiQC/issues/1198))
- **DamageProfiler**
  - Removes redundant typo in init name. This makes referring to the module's column consistent with other modules when customising general stats table.
- **DeDup**
  - Updates plots to make compatible with 0.12.6
  - Fixes reporting errors - barplot total represents _mapped_ reads, not total reads in BAM file
  - New: Adds 'Post-DeDup Mapped Reads' column to general stats table.
- **FastQC**
  - Fixed tooltip text in _Sequence Duplication Levels_ plot ([#1092](https://github.com/ewels/MultiQC/issues/1092))
  - Handle edge-case where a FastQC report was for an empty file with 0 reads ([#1129](https://github.com/ewels/MultiQC/issues/1129))
- **FastQ Screen**
  - Don't skip plotting `% No Hits` even if it's `0%` ([#1126](https://github.com/ewels/MultiQC/issues/1126))
  - Refactor parsing code. Avoids error with `-0.00 %Unmapped` ([#1126](https://github.com/ewels/MultiQC/issues/1126))
  - New plot for _Bisulfite Reads_, if data is present
  - Categories in main plot are now sorted by the total read count and hidden if 0 across all samples
- **fgbio**
  - New: Plot error rate by read position from `ErrorRateByReadPosition`
  - GroupReadsByUmi plot can now be toggled to show relative percents ([#1147](https://github.com/ewels/MultiQC/pull/1147))
- **FLASh**
  - Logs not reporting innie and outine uncombined pairs now plot combined pairs instead ([#1173](https://github.com/ewels/MultiQC/issues/1173))
- **GATK**
  - Made parsing for VariantEval more tolerant, so that it will work with output from the tool when run in different modes ([#1158](https://github.com/ewels/MultiQC/issues/1158))
- **MTNucRatioCalculator**
  - Fixed misleading value suffix in general stats table
- **Picard MarkDuplicates**
  - **Major change** - previously, if multiple libraries (read-groups) were found then only the first would be used and all others ignored. Now, values from all libraries are merged and `PERCENT_DUPLICATION` and `ESTIMATED_LIBRARY_SIZE` are recalculated. Libraries can be kept as separate samples with a new MultiQC configuration option - `picard_config: markdups_merge_multiple_libraries: False`
  - **Major change** - Updated `MarkDuplicates` bar plot to double the read-pair counts, so that the numbers stack correctly. ([#1142](https://github.com/ewels/MultiQC/issues/1142))
- **Picard HsMetrics**
  - Updated large table to use columns specified in the MultiQC config. See [docs](https://multiqc.info/docs/#hsmetrics). ([#831](https://github.com/ewels/MultiQC/issues/831))
- **Picard WgsMetrics**
  - Updated parsing code to recognise new java class string ([#1114](https://github.com/ewels/MultiQC/issues/1114))
- **QualiMap**
  - Fixed QualiMap mean coverage calculation [#1082](https://github.com/ewels/MultiQC/issues/1082), [#1077](https://github.com/ewels/MultiQC/issues/1082)
- **RSeqC**
  - Support added for output from `geneBodyCoverage2.py` script ([#844](https://github.com/ewels/MultiQC/issues/844))
  - Single sample view in the _"Junction saturation"_ plot now works with the toolbox properly _(rename, hide, highlight)_ ([#1133](https://github.com/ewels/MultiQC/issues/1133))
- **RNASeQC2**
  - Updated to handle the parsing metric files from the [newer rewrite of RNA-SeqQC](https://github.com/broadinstitute/rnaseqc).
- **Samblaster**
  - Improved parsing to handle variable whitespace ([#1176](https://github.com/ewels/MultiQC/issues/1176))
- **Samtools**
  - Removes hardcoding of general stats column names. This allows column names to indicate when a module has been run twice ([https://github.com/ewels/MultiQC/issues/1076](https://github.com/ewels/MultiQC/issues/1076)).
  - Added an observed over expected read count plot for `idxstats` ([#1118](https://github.com/ewels/MultiQC/issues/1118))
  - Added additional (by default hidden) column for `flagstat` that displays number total number of reads in a bam
- **sortmerna**
  - Fix the bug for the latest sortmerna version 4.2.0 ([#1121](https://github.com/ewels/MultiQC/issues/1121))
- **sexdeterrmine**
  - Added a scatter plot of relative X- vs Y-coverage to the generated report.
- **VerifyBAMID**
  - Allow files with column header `FREEMIX(alpha)` ([#1112](https://github.com/ewels/MultiQC/issues/1112))

#### Bug Fixes

- Added a new test to check that modules work correctly with `--ignore-samples`. A lot of them didn't:
  - `Mosdepth`, `conpair`, `Qualimap BamQC`, `RNA-SeQC`, `GATK BaseRecalibrator`, `SNPsplit`, `SeqyClean`, `Jellyfish`, `hap.py`, `HOMER`, `BBMap`, `DeepTools`, `HiCExplorer`, `pycoQC`, `interop`
  - These modules have now all been fixed and `--ignore-samples` should work as you expect for whatever data you have.
- Removed use of `shutil.copy` to avoid problems with working on multiple filesystems ([#1130](https://github.com/ewels/MultiQC/issues/1130))
- Made folder naming behaviour of `multiqc_plots` consistent with `multiqc_data`
  - Incremental numeric suffixes now added if folder already exists
  - Plots folder properly renamed if using `-n`/`--filename`
- Heatmap plotting function is now compatible with MultiQC toolbox `hide` and `highlight` ([#1136](https://github.com/ewels/MultiQC/issues/1136))
- Plot config `logswitch_active` now works as advertised
- When running MultiQC modules several times, multiple data files are now created instead of overwriting one another ([#1175](https://github.com/ewels/MultiQC/issues/1175))
- Fixed minor bug where tables could report negative numbers of columns in their header text
- Fixed bug where numeric custom content sample names could trigger a `TypeError` ([#1091](https://github.com/ewels/MultiQC/issues/1091))
- Fixed custom content bug HTML data in a config file would trigger a `ValueError` ([#1071](https://github.com/ewels/MultiQC/issues/1071))
- Replaced deprecated 'warn()' with 'warning()' of the logging module
- Custom content now supports `section_extra` config key to add custom HTML after description.
- Barplots with `ymax` set now ignore this when you click the _Percentages_ tab.

## [MultiQC v1.8](https://github.com/ewels/MultiQC/releases/tag/v1.8) - 2019-11-20

#### New Modules

- [**fgbio**](http://fulcrumgenomics.github.io/fgbio/)
  - Process family size count hist data from `GroupReadsByUmi`
- [**biobambam2**](https://github.com/gt1/biobambam2)
  - Added submodule for `bamsormadup` tool
  - Totally cheating - it uses Picard MarkDuplicates but with a custom search pattern and naming
- [**SeqyClean**](https://github.com/ibest/seqyclean)
  - Adds analysis for seqyclean files
- [**mtnucratio**](https://github.com/apeltzer/MTNucRatioCalculator)
  - Added little helper tool to compute mt to nuclear ratios for NGS data.
- [**mosdepth**](https://github.com/brentp/mosdepth)
  - fast BAM/CRAM depth calculation for WGS, exome, or targeted sequencing
- [**SexDetErrmine**](https://github.com/TCLamnidis/Sex.DetERRmine)
  - Relative coverage and error rate of X and Y chromosomes
- [**SNPsplit**](https://github.com/FelixKrueger/SNPsplit)
  - Allele-specific alignment sorting

#### Module updates

- **bcl2fastq**
  - Added handling of demultiplexing of more than 2 reads
  - Allow bcl2fastq to parse undetermined barcode information in situations when lane indexes do not start at 1
- **BBMap**
  - Support for scafstats output marked as not yet implemented in docs
- **DeDup**
  - Added handling clusterfactor and JSON logfiles
- **damageprofiler**
  - Added writing metrics to data output file.
- **DeepTools**
  - Fixed Python3 bug with int() conversion ([#1057](https://github.com/ewels/MultiQC/issues/1057))
  - Handle varied TES boundary labels in plotProfile ([#1011](https://github.com/ewels/MultiQC/issues/1011))
  - Fixed bug that prevented running on only plotProfile files when no other deepTools files found.
- **fastp**
  - Fix faulty column handling for the _after filtering_ Q30 rate ([#936](https://github.com/ewels/MultiQC/issues/936))
- **FastQC**
  - When including a FastQC section multiple times in one report, the Per Base Sequence Content heatmaps now behave as you would expect.
  - Added heatmap showing FastQC status checks for every section report across all samples
  - Made sequence content individual plots work after samples have been renamed ([#777](https://github.com/ewels/MultiQC/issues/777))
  - Highlighting samples from status - respect chosen highlight colour in the toolbox ([#742](https://github.com/ewels/MultiQC/issues/742))
- **FastQ Screen**
  - When including a FastQ Screen section multiple times in one report, the plots now behave as you would expect.
  - Fixed MultiQC linting errors
- **fgbio**
  - Support the new output format of `ErrorRateByReadPosition` first introduced in version `1.3.0`, as well as the old output format.
- **GATK**
  - Refactored BaseRecalibrator code to be more consistent with MultiQC Python style
  - Handle zero count errors in BaseRecalibrator
- **HiC Explorer**
  - Fixed bug where module tries to parse `QC_table.txt`, a new log file in hicexplorer v2.2.
  - Updated the format of the report to fits the changes which have been applied to the QC report of hicexplorer v3.3
  - Updated code to save parsed results to `multiqc_data`
- **HTSeq**
  - Fixed bug where module would crash if a sample had zero reads ([#1006](https://github.com/ewels/MultiQC/issues/1006))
- **LongRanger**
  - Added support for the LongRanger Align pipeline.
- **miRTrace**
  - Fixed bug where a sample in some plots was missed. ([#932](https://github.com/ewels/MultiQC/issues/932))
- **Peddy**
  - Fixed bug where sample name cleaning could lead to error. ([#1024](https://github.com/ewels/MultiQC/issues/1024))
  - All plots (including _Het Check_ and _Sex Check_) now hidden if no data
- **Picard**
  - Modified `OxoGMetrics` so that it will find files created with GATK `CollectMultipleMetrics` and `ConvertSequencingArtifactToOxoG`.
- **QoRTs**
  - Fixed bug where `--dirs` broke certain input files. ([#821](https://github.com/ewels/MultiQC/issues/821))
- **Qualimap**
  - Added in mean coverage computation for general statistics report
  - Creates now tables of collected data in `multiqc_data`
- **RNA-SeQC**
  - Updated broken URL link
- **RSeQC**
  - Fixed bug where Junction Saturation plot when clicking a single sample was mislabelling the lines.
  - When including a RSeQC section multiple times in one report, clicking Junction Saturation plot now behaves as you would expect.
  - Fixed bug where exported data in `multiqc_rseqc_read_distribution.txt` files had incorrect values for `_kb` fields ([#1017](https://github.com/ewels/MultiQC/issues/1017))
- **Samtools**
  - Utilize in-built `read_count_multiplier` functionality to plot `flagstat` results more nicely
- **SnpEff**
  - Increased the default summary csv file-size limit from 1MB to 5MB.
- **Stacks**
  - Fixed bug where multi-population sum stats are parsed correctly ([#906](https://github.com/ewels/MultiQC/issues/906))
- **TopHat**
  - Fixed bug where TopHat would try to run with files from Bowtie2 or HiSAT2 and crash
- **VCFTools**
  - Fixed a bug where `tstv_by_qual.py` produced invalid json from infinity-values.
- **snpEff**
  - Added plot of effects

#### New MultiQC Features

- Added some installation docs for windows
- Added some docs about using MultiQC in bioinformatics pipelines
- Rewrote Docker image
  - New base image `czentye/matplotlib-minimal` reduces image size from ~200MB to ~80MB
  - Proper installation method ensures latest version of the code
  - New entrypoint allows easier command-line usage
- Support opening MultiQC on websites with CSP `script-src 'self'` with some sha256 exceptions
  - Plot data is no longer intertwined with javascript code so hashes stay the same
- Made `config.report_section_order` work for module sub-sections as well as just modules.
- New config options `exclude_modules` and `run_modules` to complement `-e` and `-m` cli flags.
- Command line output is now coloured by default :rainbow: (use `--no-ansi` to turn this off)
- Better launch comparability due to code refactoring by [@KerstenBreuer](https://github.com/KerstenBreuer) and [@ewels](https://github.com/ewels)
  - Windows support for base `multiqc` command
  - Support for running as a python module: `python -m multiqc .`
  - Support for running within a script: `import multiqc` and `multiqc.run('/path/to/files')`
- Config option `custom_plot_config` now works for bargraph category configs as well ([#1044](https://github.com/ewels/MultiQC/issues/1044))
- Config `table_columns_visible` can now be given a module namespace and it will hide all columns from that module ([#541](https://github.com/ewels/MultiQC/issues/541))

#### Bug Fixes

- MultiQC now ignores all `.md5` files
- Use `SafeLoader` for PyYaml load calls, avoiding recent warning messages.
- Hide `multiqc_config_example.yaml` in the `test` directory to stop people from using it without modification.
- Fixed matplotlib background colour issue (@epakarin - [#886](https://github.com/ewels/MultiQC/issues))
- Table rows that are empty due to hidden columns are now properly hidden on page load ([#835](https://github.com/ewels/MultiQC/issues/835))
- Sample name cleaning: All sample names are now truncated to their basename, without a path.
  - This includes for `regex` and `replace` (before was only the default `truncate`).
  - Only affects modules that take sample names from file contents, such as cutadapt.
  - See [#897](https://github.com/ewels/MultiQC/issues/897) for discussion.

## [MultiQC v1.7](https://github.com/ewels/MultiQC/releases/tag/v1.7) - 2018-12-21

#### New Modules

- [**BISCUIT**](https://github.com/zwdzwd/biscuit)
  - BISuilfite-seq CUI Toolkit
  - Module written by [@zwdzwd](https://github.com/zwdzwd/)
- [**DamageProfiler**](https://github.com/Integrative-Transcriptomics/DamageProfiler)
  - A tool to determine ancient DNA misincorporation rates.
  - Module written by [@apeltzer](https://github.com/apeltzer/)
- [**FLASh**](https://ccb.jhu.edu/software/FLASH/)
  - FLASH (Fast Length Adjustment of SHort reads)
  - Module written by [@pooranis](https://github.com/pooranis/)
- [**MinIONQC**](https://github.com/roblanf/minion_qc)
  - QC of reads from ONT long-read sequencing
  - Module written by [@ManavalanG](https://github.com/ManavalanG)
- [**phantompeakqualtools**](https://www.encodeproject.org/software/phantompeakqualtools)
  - A tool for informative enrichment and quality measures for ChIP-seq/DNase-seq/FAIRE-seq/MNase-seq data.
  - Module written by [@chuan-wang](https://github.com/chuan-wang/)
- [**Stacks**](http://catchenlab.life.illinois.edu/stacks/)
  - A software for analyzing restriction enzyme-based data (e.g. RAD-seq). Support for Stacks >= 2.1 only.
  - Module written by [@remiolsen](https://github.com/remiolsen/)

#### Module updates

- **AdapterRemoval**
  - Handle error when zero bases are trimmed. See [#838](https://github.com/ewels/MultiQC/issues/838).
- **Bcl2fastq**
  - New plot showing the top twenty of undetermined barcodes by lane.
  - Informations for R1/R2 are now separated in the General Statistics table.
  - SampleID is concatenate with SampleName because in Chromium experiments several sample have the same SampleName.
- **deepTools**
  - New PCA plots from the `plotPCA` function (written by [@chuan-wang](https://github.com/chuan-wang/))
  - New fragment size distribution plots from `bamPEFragmentSize --outRawFragmentLengths` (written by [@chuan-wang](https://github.com/chuan-wang/))
  - New correlation heatmaps from the `plotCorrelation` function (written by [@chuan-wang](https://github.com/chuan-wang/))
  - New sequence distribution profiles around genes, from the `plotProfile` function (written by [@chuan-wang](https://github.com/chuan-wang/))
  - Reordered sections
- **Fastp**
  - Fixed bug in parsing of empty histogram data. See [#845](https://github.com/ewels/MultiQC/issues/845).
- **FastQC**
  - Refactored _Per Base Sequence Content_ plots to show original underlying data, instead of calculating it from the page contents. Now shows original FastQC base-ranges and fixes 100% GC bug in final few pixels. See [#812](https://github.com/ewels/MultiQC/issues/812).
  - When including a FastQC section multiple times in one report, the summary progress bars now behave as you would expect.
- **FastQ Screen**
  - Don't hide genomes in the simple plot, even if they have zero unique hits. See [#829](https://github.com/ewels/MultiQC/issues/829).
- **InterOp**
  - Fixed bug where read counts and base pair yields were not displaying in tables correctly.
  - Number formatting for these fields can now be customised in the same way as with other modules, as described [in the docs](http://multiqc.info/docs/#number-base-multiplier)
- **Picard**
  - InsertSizeMetrics: You can now configure to what degree the insert size plot should be smoothed.
  - CollectRnaSeqMetrics: Add warning about missing rRNA annotation.
  - CollectRnaSeqMetrics: Add chart for counts/percentage of reads mapped to the correct strand.
  - Now parses VariantCallingMetrics reports. (Similar to GATK module's VariantEval.)
- **phantompeakqualtools**
  - Properly clean sample names
- **Trimmomatic**
  - Updated Trimmomatic module documentation to be more helpful
  - New option to use filenames instead of relying on the command line used. See [#864](https://github.com/ewels/MultiQC/issues/864).

#### New MultiQC Features

- Embed your custom images with a new Custom Content feature! Just add `_mqc` to the end of the filename for `.png`, `.jpg` or `.jpeg` files.
- Documentation for Custom Content reordered to make it a little more sane
- You can now add or override any config parameter for any MultiQC plot! See [the documentation](http://multiqc.info/docs/#customising-plots) for more info.
- Allow `table_columns_placement` config to work with table IDs as well as column namespaces. See [#841](https://github.com/ewels/MultiQC/issues/841).
- Improved visual spacing between grouped bar plots

#### Bug Fixes

- Custom content no longer clobbers `col1_header` table configs
- The option `--file-list` that refers to a text file with file paths to analyse will no longer ignore directory paths
- [Sample name directory prefixes](https://multiqc.info/docs/#sample-names-prefixed-with-directories) are now added _after_ cleanup.
- If a module is run multiple times in one report, it's CSS and JS files will only be included once (`default` template)

## [MultiQC v1.6](https://github.com/ewels/MultiQC/releases/tag/v1.6) - 2018-08-04

Some of these updates are thanks to the efforts of people who attended the [NASPM](https://twitter.com/NordicGenomics) 2018 MultiQC hackathon session. Thanks to everyone who attended!

#### New Modules

- [**fastp**](https://github.com/OpenGene/fastp)
  - An ultra-fast all-in-one FASTQ preprocessor (QC, adapters, trimming, filtering, splitting...)
  - Module started by [@florianduclot](https://github.com/florianduclot/) and completed by [@ewels](https://github.com/ewels/)
- [**hap.py**](https://github.com/Illumina/hap.py)
  - Hap.py is a set of programs based on htslib to benchmark variant calls against gold standard truth datasets
  - Module written by [@tsnowlan](https://github.com/tsnowlan/)
- [**Long Ranger**](https://support.10xgenomics.com/genome-exome/software/pipelines/latest/what-is-long-ranger)
  - Works with data from the 10X Genomics Chromium. Performs sample demultiplexing, barcode processing, alignment, quality control, variant calling, phasing, and structural variant calling.
  - Module written by [@remiolsen](https://github.com/remiolsen/)
- [**miRTrace**](https://github.com/friedlanderlab/mirtrace)
  - A quality control software for small RNA sequencing data.
  - Module written by [@chuan-wang](https://github.com/chuan-wang/)

#### Module updates

- **BCFtools**
  - New plot showing SNP statistics versus quality of call from bcftools stats ([@MaxUlysse](https://github.com/MaxUlysse) and [@Rotholandus](https://github.com/Rotholandus))
- **BBMap**
  - Support added for BBDuk kmer-based adapter/contaminant filtering summary stats ([@boulund](https://github.com/boulund)
- **FastQC**
  - New read count plot, split into unique and duplicate reads if possible.
  - Help text added for all sections, mostly copied from the excellent FastQC help.
  - Sequence duplication plot rescaled
- **FastQ Screen**
  - Samples in large-sample-number plot are now sorted alphabetically ([@hassanfa](https://github.com/hassanfa)
- **MACS2**
  - Output is now more tolerant of missing data (no plot if no data)
- **Peddy**
  - Background samples now shown in ancestry PCA plot ([@roryk](https://github.com/roryk))
  - New plot showing sex checks versus het ratios, supporting unknowns ([@oyvinev](https://github.com/oyvinev))
- **Picard**
  - New submodule to handle `ValidateSamFile` reports ([@cpavanrun](https://github.com/cpavanrun))
  - WGSMetrics now add the mean and standard-deviation coverage to the general stats table (hidden) ([@cpavanrun](https://github.com/cpavanrun))
- **Preseq**
  - New config option to plot preseq plots with unique old coverage on the y axis instead of read count
  - Code refactoring by [@vladsaveliev](https://github.com/vladsaveliev)
- **QUAST**
  - Null values (`-`) in reports now handled properly. Bargraphs always shown despite varying thresholds. ([@vladsaveliev](https://github.com/vladsaveliev))
- **RNA-SeQC**
  - Don't create the report section for Gene Body Coverage if no data is given
- **Samtools**
  - Fixed edge case bug where MultiQC could crash if a sample had zero count coverage with idxstats.
  - Adds % proper pairs to general stats table
- **Skewer**
  - Read length plot rescaled
- **Tophat**
  - Fixed bug where some samples could be given a blank sample name ([@lparsons](https://github.com/lparsons))
- **VerifyBamID**
  - Change column header help text for contamination to match percentage output ([@chapmanb](https://github.com/chapmanb))

#### New MultiQC Features

- New config option `remove_sections` to skip specific report sections from modules
- Add `path_filters_exclude` to exclude certain files when running modules multiple times. You could previously only include certain files.
- New `exclude_*` keys for file search patterns
  - Have a subset of patterns to exclude otherwise detected files with, by filename or contents
- Command line options all now use mid-word hyphens (not a mix of hyphens and underscores)
  - Old underscore terms still maintained for backwards compatibility
- Flag `--view-tags` now works without requiring an "analysis directory".
- Removed Python dependency for `enum34` ([@boulund](https://github.com/boulund))
- Columns can be added to `General Stats` table for custom content/module.
- New `--ignore-symlinks` flag which will ignore symlinked directories and files.
- New `--no-megaqc-upload` flag which disables automatically uploading data to MegaQC

#### Bug Fixes

- Fix path filters for `top_modules/module_order` configuration only selecting if _all_ globs match. It now filters searches that match _any_ glob.
- Empty sample names from cleaning are now no longer allowed
- Stop prepend_dirs set in the config from getting clobbered by an unpassed CLI option ([@tsnowlan](https://github.com/tsnowlan))
- Modules running multiple times now have multiple sets of columns in the General Statistics table again, instead of overwriting one another.
- Prevent tables from clobbering sorted row orders.
- Fix linegraph and scatter plots data conversion (sporadically the incorrect `ymax` was used to drop data points) ([@cpavanrun](https://github.com/cpavanrun))
- Adjusted behavior of ceiling and floor axis limits
- Adjusted multiple file search patterns to make them more specific
  - Prevents the wrong module from accidentally slurping up output from a different tool. By [@cpavanrun](https://github.com/cpavanrun) (see [PR #727](https://github.com/ewels/MultiQC/pull/727))
- Fixed broken report bar plots when `-p`/`--export-plots` was specified (see issue [#801](https://github.com/ewels/MultiQC/issues/801))

## [MultiQC v1.5](https://github.com/ewels/MultiQC/releases/tag/v1.5) - 2018-03-15

#### New Modules

- [**HiCPro**](https://github.com/nservant/HiC-Pro) - New module!
  - HiCPro: Quality controls and processing of Hi-C
  - Module written by [@nservant](https://github.com/nservant),
- [**DeDup**](http://www.github.com/apeltzer/DeDup) - New module!
  - DeDup: Improved Duplicate Removal for merged/collapsed reads in ancient DNA analysis
  - Module written by [@apeltzer](https://github.com/apeltzer),
- [**Clip&Merge**](http://github.com/apeltzer/ClipAndMerge) - New module!
  - Clip&Merge: Adapter clipping and read merging for ancient DNA analysis
  - Module written by [@apeltzer](https://github.com/apeltzer),

#### Module updates

- **bcl2fastq**
  - Catch `ZeroDivisionError` exceptions when there are 0 reads ([@aledj2](https://github.com/aledj2))
  - Add parsing of `TrimmedBases` and new General Stats column for % bases trimmed ([@matthdsm](https://github.com/matthdsm)).
- **BUSCO**
  - Fixed configuration bug that made all sample names become `'short'`
- **Custom Content**
  - Parsed tables now exported to `multiqc_data` files
- **Cutadapt**
  - Refactor parsing code to collect all length trimming plots
- **FastQC**
  - Fixed starting y-axis label for GC-content lineplot being incorrect.
- **HiCExplorer**
  - Updated to work with v2.0 release.
- **Homer**
  - Made parsing of `tagInfo.txt` file more resilient to variations in file format so that it works with new versions of Homer.
  - Kept order of chromosomes in coverage plot consistent.
- **Peddy**
  - Switch `Sex error` logic to `Correct sex` for better highlighting ([@aledj2](https://github.com/aledj2))
- **Picard**
  - Updated module and search patterns to recognise new output format from Picard version >= 2.16 and GATK output.
- **Qualimap BamQC**
  - Fixed bug where start of _Genome Fraction_ could have a step if target is 100% covered.
- **RNA-SeQC**
  - Added rRNA alignment stats to summary table [@Rolandde](https://github.com/Rolandde)
- **RSeqC**
  - Fixed read distribution plot by adding category for `other_intergenic` (thanks to [@moxgreen](https://github.com/moxgreen))
  - Fixed a dodgy plot title (Read GC content)
- **Supernova**
  - Added support for Supernova 2.0 reports. Fixed a TypeError bug when using txt reports only. Also a bug when parsing empty histogram files.

#### New MultiQC Features

- Invalid choices for `--module` or `--exclude` now list the available modules alphabetically.
- Linting now checks for presence in `config.module_order` and tags.

#### Bug Fixes

- Excluding modules now works in combination with using module tags.
- Fixed edge-case bug where certain combinations of `output_fn_name` and `data_dir_name` could trigger a crash
- Conditional formatting - values are now longer double-labelled
- Made config option `extra_series` work in scatter plots the same way that it works for line plots
- Locked the `matplotlib` version to `v2.1.0` and below
  - Due to [two](https://github.com/matplotlib/matplotlib/issues/10476) [bugs](https://github.com/matplotlib/matplotlib/issues/10784) that appeared in `v2.2.0` - will remove this constraint when there's a new release that works again.

## [MultiQC v1.4](https://github.com/ewels/MultiQC/releases/tag/v1.4) - 2018-01-11

A slightly earlier-than-expected release due to a new problem with dependency packages that is breaking MultiQC installations since 2018-01-11.

#### New Modules

- [**Sargasso**](http://statbio.github.io/Sargasso/)
  - Parses output from Sargasso - a tool to separate mixed-species RNA-seq reads according to their species of origin
  - Module written by [@hxin](https://github.com/hxin/)
- [**VerifyBAMID**](https://genome.sph.umich.edu/wiki/VerifyBamID)
  - Parses output from VerifyBAMID - a tool to detect contamination in BAM files.
  - Adds the `CHIPMIX` and `FREEMIX` columns to the general statistics table.
  - Module written by [@aledj2](https://github.com/aledj2/)

#### Module updates

- **MACS2**
  - Updated to work with output from older versions of MACS2 by [@avilella](https://github.com/avilella/)
- **Peddy**
  - Add het check plot to suggest potential contamination by [@aledj2](https://github.com/aledj2)
- **Picard**
  - Picard HsMetrics `HS_PENALTY` plot now has correct axis labels
  - InsertSizeMetrics switches commas for points if it can't convert floats. Should help some european users.
- **QoRTs**
  - Added support for new style of output generated in the v1.3.0 release
- **Qualimap**
  - New `Error rate` column in General Statistics table, added by [@Cashalow](https://github.com/Cashalow/)
    - Hidden by default - customise your MultiQC config to always show this column (see [docs](http://multiqc.info/docs/#hiding-columns))
- **QUAST**
  - New option to customise the default display of contig count and length (eg. `bp` instead of `Mbp`).
  - See [documentation](http://multiqc.info/docs/#quast). Written by [@ewels](https://github.com/ewels/) and [@Cashalow](https://github.com/Cashalow/)
- **RSeQC**
  - Removed normalisation in Junction Saturation plot. Now raw counts instead of % of total junctions.

#### New MultiQC Features

- Conditional formatting / highlighting of cell contents in tables
  - If you want to make values that match a criteria stand out more, you can now write custom rules and formatting instructions for tables.
  - For instructions, see [the documentation](http://multiqc.info/docs/#conditional-formatting)
- New `--lint` option which is strict about best-practices for writing new modules
  - Useful when writing new modules and code as it throws warnings
  - Currently only implemented for bar plots and a few other places. More linting coming soon...
- If MultiQC breaks and shows am error message, it now reports the filename of the last log it found
  - Hopefully this will help with debugging / finding dodgy input data

#### Bug Fixes

- Addressed new dependency error with conflicting package requirements
  - There was a conflict between the `networkx`, `colormath` and `spectra` releases.
  - I previously forced certain software versions to get around this, but `spectra` has now updated with the unfortunate effect of introducing a new dependency clash that halts installation.
- Fixed newly introduced bug where Custom Content MultiQC config file search patterns had been broken
- Updated pandoc command used in `--pdf` to work with new releases of Pandoc
- Made config `table_columns_visible` module name key matching case insensitive to make less frustrating

## [MultiQC v1.3](https://github.com/ewels/MultiQC/releases/tag/v1.3) - 2017-11-03

#### Breaking changes - custom search patterns

Only for users with custom search patterns for the `bowtie` or `star`: you will
need to update your config files - the `bowtie` search key is now `bowtie1`,
`star_genecounts` is now `star/genecounts`.

For users with custom modules - search patterns _must_ now conform to the search
pattern naming convention: `modulename` or `modulename/anything` (the search pattern
string beginning with the name of your module, anything you like after the first `/`).

#### New Modules

- [**10X Supernova**](https://support.10xgenomics.com/de-novo-assembly/software/overview/welcome)
  - Parses statistics from the _de-novo_ Supernova software.
  - Module written by [@remiolsen](https://github.com/remiolsen/)
- [**BBMap**](https://sourceforge.net/projects/bbmap/)
  - Plot metrics from a number of BBMap tools, a suite of DNA/RNA mapping tools and utilities
  - Module written by [@boulund](https://github.com/boulund/) and [@epruesse](https://github.com/epruesse/)
- [**deepTools**](https://github.com/fidelram/deepTools) - new module!
  - Parse text output from `bamPEFragmentSize`, `estimateReadFiltering`, `plotCoverage`, `plotEnrichment`, and `plotFingerprint`
  - Module written by [@dpryan79](https://github.com/dpryan79/)
- [**Homer Tag Directory**](http://homer.ucsd.edu/homer/ngs/tagDir.html) - new submodule!
  - Module written by [@rdali](https://github.com/rdali/)
- [**illumina InterOp**](http://illumina.github.io/interop/index.html)
  - Module to parse metrics from illumina sequencing runs and demultiplexing, generated by the InterOp package
  - Module written by [@matthdsm](https://github.com/matthdsm/)
- [**RSEM**](https://deweylab.github.io/RSEM/) - new module!
  - Parse `.cnt` file comming from rsem-calculate-expression and plot read repartitions (Unalignable, Unique, Multi ...)
  - Module written by [@noirot](https://github.com/noirot/)
- [**HiCExplorer**](https://github.com/maxplanck-ie/HiCExplorer)
  - New module to parse the log files of `hicBuildMatrix`.
  - Module written by [@joachimwolff](https://github.com/joachimwolff/)

#### Module updates

- **AfterQC**
  - Handle new output format where JSON summary key changed names.
- **bcl2fastq**
  - Clusters per sample plot now has tab where counts are categoried by lane.
- **GATK**
  - New submodule to handle Base Recalibrator stats, written by [@winni2k](https://github.com/winni2k/)
- **HiSAT2**
  - Fixed bug where plot title was incorrect if both SE and PE bargraphs were in one report
- **Picard HsMetrics**
  - Parsing code can now handle commas for decimal places
- **Preseq**
  - Updated odd file-search pattern that limited input files to 500kb
- **QoRTs**
  - Added new plots, new helptext and updated the module to produce a lot more output.
- **Qualimap BamQC**
  - Fixed edge-case bug where the refactored coverage plot code could raise an error from the `range` call.
- Documentation and link fixes for Slamdunk, GATK, bcl2fastq, Adapter Removal, FastQC and main docs
  - Many of these spotted and fixed by [@juliangehring](https://github.com/juliangehring/)
- Went through all modules and standardised plot titles
  - All plots should now have a title with the format _Module name: Plot name_

#### New MultiQC Features

- New MultiQC docker image
  - Ready to use docker image now available at <https://hub.docker.com/r/ewels/multiqc/> (200 MB)
  - Uses automated builds - pull `:latest` to get the development version, future releases will have stable tags.
  - Written by [@MaxUlysse](https://github.com/MaxUlysse/)
- New `module_order` config options allow modules to be run multiple times
  - Filters mean that a module can be run twice with different sets of files (eg. before and after trimming)
  - Custom module config parameters can be passed to module for each run
- File search refactored to only search for running modules
  - Makes search much faster when running with lots of files and limited modules
  - For example, if using `-m star` to only use the STAR module, all other file searches now skipped
- File search now warns if an unrecognised search type is given
- MultiQC now saves nearly all parsed data to a structured output file by default
  - See `multiqc_data/multiqc_data.json`
  - This can be turned off by setting `config.data_dump_file: false`
- Verbose logging when no log files found standardised. Less duplication in code and logs easier to read!
- New documentation section describing how to use MultiQC with Galaxy
- Using `shared_key: 'read_counts'` in table header configs now applies relevant defaults

#### Bug Fixes

- Installation problem caused by changes in upstream dependencies solved by stricter installation requirements
- Minor `default_dev` directory creation bug squashed
- Don't prepend the directory separator (`|`) to sample names with `-d` when there are no subdirs
- `yPlotLines` now works even if you don't set `width`

## [MultiQC v1.2](https://github.com/ewels/MultiQC/releases/tag/v1.2) - 2017-08-16

#### CodeFest 2017 Contributions

We had a fantastic group effort on MultiQC at the [2017 BOSC CodeFest](https://www.open-bio.org/wiki/Codefest_2017).
Many thanks to those involved!

#### New Modules

- [**AfterQC**](https://github.com/OpenGene/AfterQC) - New module!
  - Added parsing of the _AfterQC_ json file data, with a plot of filtered reads.
  - Work by [@raonyguimaraes](https://github.com/raonyguimaraes)
- [**bcl2fastq**](https://support.illumina.com/sequencing/sequencing_software/bcl2fastq-conversion-software.html)
  - bcl2fastq can be used to both demultiplex data and convert BCL files to FASTQ file formats for downstream analysis
  - New module parses JSON output from recent versions and summarises some key statistics from the demultiplexing process.
  - Work by [@iimog](https://github.com/iimog) (with a little help from [@tbooth](https://github.com/tbooth) and [@ewels](https://github.com/ewels))
- [**leeHom**](https://github.com/grenaud/leeHom)
  - leeHom is a program for the Bayesian reconstruction of ancient DNA
- [**VCFTools**](https://vcftools.github.io)
  - Added initial support for VCFTools `relatedness2`
  - Added support for VCFTools `TsTv-by-count` `TsTv-by-qual` `TsTv-summary`
  - Module written by [@mwhamgenomics](https://github.com/mwhamgenomics)

#### Module updates

- **FastQ Screen**
  - Gracefully handle missing data from very old FastQ Screen versions.
- **RNA-SeQC**
  - Add new transcript-associated reads plot.
- **Picard**
  - New submodule to handle output from `TargetedPcrMetrics`
- **Prokka**
  - Added parsing of the `# CRISPR arrays` data from Prokka when available ([@asetGem](https://github.com/asetGem))
- **Qualimap**
  - Some code refactoring to radically improve performance and run times, especially with high coverage datasets.
  - Fixed bug where _Cumulative coverage genome fraction_ plot could be truncated.

#### New MultiQC Features

- New module help text
  - Lots of additional help text was written to make MultiQC report plots easier to interpret.
  - Updated modules:
    - Bowtie
    - Bowtie 2
    - Prokka
    - Qualimap
    - SnpEff
  - Elite team of help-writers:
    - [@tabwalsh](https://github.com/tabwalsh)
    - [@ddesvillechabrol](https://github.com/tabwalsh)
    - [@asetGem](https://github.com/asetGem)
- New config option `section_comments` allows you to add custom comments above specific sections in the report
- New `--tags` and `--view_tags` command line options
  - Modules can now be given tags (keywords) and filtered by those. So running `--tags RNA` will only run MultiQC modules related to RNA analysis.
  - Work by [@Hammarn](https://github.com/Hammarn)
- Back-end configuration options to specify the order of table columns
  - Modules and user configs can set priorities for columns to customise where they are displayed
  - Work by [@tbooth](https://github.com/tbooth)
- Added framework for proper unit testing
  - Previous start on unit tests tidied up, new blank template and tests for the `clean_sample_name` functionality.
  - Added to Travis and Appveyor for continuous integration testing.
  - Work by [@tbooth](https://github.com/tbooth)
- Bug fixes and refactoring of report configuration saving / loading
  - Discovered and fixed a bug where a report config could only be loaded once
  - Work by [@DennisSchwartz](https://github.com/DennisSchwartz)
- Table column row headers (sample names) can now be numeric-only.
  - Work by [@iimog](https://github.com/iimog)
- Improved sample name cleaning functionality
  - Added option `regex_keep` to clean filenames by _keeping_ the matching part of a pattern
  - Work by [@robinandeer](https://github.com/robinandeer)
- Handle error when invalid regexes are given in reports
  - Now have a nice toast error warning you and the invalid regexes are highlighted
  - Previously this just crashed the whole report without any warning
  - Work by [@robinandeer](https://github.com/robinandeer)
- Command line option `--dirs-depth` now sets `-d` to `True` (so now works even if `-d` isn't also specified).
- New config option `config.data_dump_file` to export as much data as possible to `multiqc_data/multiqc_data.json`
- New code to send exported JSON data to a a web server
  - This is in preparation for the upcoming MegaQC project. Stay tuned!

#### Bug Fixes

- Specifying multiple config files with `-c`/`--config` now works as expected
  - Previously this would only read the last specified
- Fixed table rendering bug that affected Chrome v60 and IE7-11
  - Table cell background bars weren't showing up. Updated CSS to get around this rendering error.
- HTML ID cleanup now properly cleans strings so that they work with jQuery as expected.
- Made bar graph sample highlighting work properly again
- Config `custom_logo` paths can now be relative to the config file (or absolute as before)
- Report doesn't keep annoyingly telling you that toolbox changes haven't been applied
  - Now uses more subtle _toasts_ and only when you close the toolbox (not every click).
- Switching report toolbox options to regex mode now enables the _Apply_ button as it should.
- Sorting table columns with certain suffixes (eg. `13X`) no works properly (numerically)
- Fixed minor bug in line plot data smoothing (now works with unsorted keys)

---

## [MultiQC v1.1](https://github.com/ewels/MultiQC/releases/tag/v1.1) - 2017-07-18

#### New Modules

- [**BioBloom Tools**](https://github.com/bcgsc/biobloom)
  - Create Bloom filters for a given reference and then to categorize sequences
- [**Conpair**](https://github.com/nygenome/Conpair)
  - Concordance and contamination estimator for tumor–normal pairs
- [**Disambiguate**](https://github.com/AstraZeneca-NGS/disambiguate)
  - Bargraph displaying the percentage of reads aligning to two different reference genomes.
- [**Flexbar**](https://github.com/seqan/flexbar)
  - Flexbar is a tool for flexible barcode and adapter removal.
- [**HISAT2**](https://ccb.jhu.edu/software/hisat2/)
  - New module for the HISAT2 aligner.
  - Made possible by updates to HISAT2 logging by @infphilo (requires `--new-summary` HISAT2 flag).
- [**HOMER**](http://homer.ucsd.edu/homer/)
  - Support for summary statistics from the `findPeaks` tool.
- [**Jellyfish**](http://www.cbcb.umd.edu/software/jellyfish/)
  - Histograms to estimate library complexity and coverage from k-mer content.
  - Module written by @vezzi
- [**MACS2**](https://github.com/taoliu/MACS)
  - Summary of redundant rate from MACS2 peak calling.
- [**QoRTs**](http://hartleys.github.io/QoRTs/)
  - QoRTs is toolkit for analysis, QC and data management of RNA-Seq datasets.
- [**THetA2**](http://compbio.cs.brown.edu/projects/theta/)
  - THeTA2 _(Tumor Heterogeneity Analysis)_ estimates tumour purity and clonal / subclonal copy number.

#### Module updates

- **BCFtools**
  - Option to collapse complementary changes in substitutions plot, useful for non-strand specific experiments (thanks to @vladsaveliev)
- **Bismark**
  - M-Bias plots no longer show read 2 for single-end data.
- **Custom Content**
  - New option to print raw HTML content to the report.
- **FastQ Screen**
  - Fixed edge-case bug where many-sample plot broke if total number of reads was less than the subsample number.
  - Fixed incorrect logic of config option `fastqscreen_simpleplot` (thanks to @daler)
  - Organisms now alphabetically sorted in fancy plot so that order is nonrandom (thanks to @daler)
  - Fixed bug where `%No Hits` was missed in logs from recent versions of FastQ Screen.
- **HTSeq Counts**
  - Fixed but so that module still works when `--additional-attr` is specified in v0.8 HTSeq above (thanks to @nalcala)
- **Picard**
  - CollectInsertSize: Fixed bug that could make the General Statistics _Median Insert Size_ value incorrect.
  - Fixed error in sample name regex that left trailing `]` characters and was generally broken (thanks to @jyh1 for spotting this)
- **Preseq**
  - Improved plots display (thanks to @vladsaveliev)
- **Qualimap**
  - Only calculate bases over target coverage for values in General Statistics. Should give a speed increase for very high coverage datasets.
- **QUAST**
  - Module is now compatible with runs from [MetaQUAST](http://quast.sourceforge.net/metaquast) (thanks to @vladsaveliev)
- **RSeQC**
  - Changed default order of sections
  - Added config option to reorder and hide module report sections

#### New MultiQC features

- If a report already exists, execution is no longer halted.
  - `_1` is appended to the filename, iterating if this also exists.
  - `-f`/`--force` still overwrites existing reports as before
  - Feature written by [@Hammarn](https://github.com/Hammarn)
- New ability to run modules multiple times in a single report
  - Each run can be given different configuration options, including filters for input files
  - For example, have FastQC after trimming as well as FastQC before trimming.
  - See the relevant [documentation](http://multiqc.info/docs/#order-of-modules) for more instructions.
- New option to customise the order of report _sections_
  - This is in addition / alternative to changing the order of module execution
  - Allows one module to have sections in multiple places (eg. Custom Content)
- Tables have new column options `floor`, `ceiling` and `minRange`.
- Reports show warning if JavaScript is disabled
- Config option `custom_logo` now works with file paths relative to config file directory and cwd.

#### Bug Fixes

- Table headers now sort columns again after scrolling the table
- Fixed buggy table header tooltips
- Base `clean_s_name` function now strips excess whitespace.
- Line graphs don't smooth lines if not needed (number of points < maximum number allowed)
- PDF output now respects custom output directory.

---

## [MultiQC v1.0](https://github.com/ewels/MultiQC/releases/tag/v1.0) - 2017-05-17

Version 1.0! This release has been a long time coming and brings with it some fairly
major improvements in speed, report filesize and report performance. There's also
a bunch of new modules, more options, features and a whole lot of bug fixes.

The version number is being bumped up to 1.0 for a couple of reasons:

1. MultiQC is now _(hopefully)_ relatively stable. A number of facilities and users
   are now using it in a production setting and it's published. It feels like it
   probably deserves v1 status now somehow.
2. This update brings some fairly major changes which will break backwards
   compatibility for plugins. As such, semantic versioning suggests a change in
   major version number.

### Breaking Changes

For most people, you shouldn't have any problems upgrading. There are two
scenarios where you may need to make changes with this update:

#### 1. You have custom file search patterns

Search patterns have been flattened and may no longer have arbitrary depth.
For example, you may need to change the following:

```yaml
fastqc:
  data:
    fn: "fastqc_data.txt"
  zip:
    fn: "*_fastqc.zip"
```

to this:

```yaml
fastqc/data:
  fn: "fastqc_data.txt"
fastqc/zip:
  fn: "*_fastqc.zip"
```

See the [documentation](http://multiqc.info/docs/#step-1-find-log-files) for instructions on how to write the new file search syntax.

See [`search_patterns.yaml`](multiqc/utils/search_patterns.yaml) for the new module search keys
and more examples.

#### 2. You have custom plugins / modules / external code

To see what changes need to applied to your custom plugin code, please see the [MultiQC docs](http://multiqc.info/docs/#v1.0-updates).

#### New Modules

- [**Adapter Removal**](https://github.com/mikkelschubert/adapterremoval)
  - AdapterRemoval v2 - rapid adapter trimming, identification, and read merging
- [**BUSCO**](http://busco.ezlab.org/)
  - New module for the `BUSCO v2` tool, used for assessing genome assembly and annotation completeness.
- [**Cluster Flow**](http://clusterflow.io)
  - Cluster Flow is a workflow tool for bioinformatics pipelines. The new module parses executed tool commands.
- [**RNA-SeQC**](http://archive.broadinstitute.org/cancer/cga/rna-seqc)
  - New module to parse output from RNA-SeQC, a java program which computes a series
    of quality control metrics for RNA-seq data.
- [**goleft indexcov**](https://github.com/brentp/goleft/tree/master/indexcov)
  - [goleft indexcov](https://github.com/brentp/goleft/tree/master/indexcov) uses the PED and ROC
    data files to create diagnostic plots of coverage per sample, helping to identify sample gender and coverage issues.
  - Thanks to @chapmanb and @brentp
- [**SortMeRNA**](http://bioinfo.lifl.fr/RNA/sortmerna/)
  - New module for `SortMeRNA`, commonly used for removing rRNA contamination from datasets.
  - Written by @bschiffthaler

#### Module updates

- **Bcftools**
  - Fixed bug with display of indels when only one sample
- **Cutadapt**
  - Now takes the filename if the sample name is `-` (stdin). Thanks to @tdido
- **FastQC**
  - Data for the Sequence content plot can now be downloaded from reports as a JSON file.
- **FastQ Screen**
  - Rewritten plotting method for high sample numbers plot (~ > 20 samples)
  - Now shows counts for single-species hits and bins all multi-species hits
  - Allows plot to show proper percentage view for each sample, much easier to interpret.
- **HTSeq**
  - Fix bug where header lines caused module to crash
- **Picard**
  - New `RrbsSummaryMetrics` Submodule!
  - New `WgsMetrics` Submodule!
  - `CollectGcBiasMetrics` module now prints summary statistics to `multiqc_data` if found. Thanks to @ahvigil
- **Preseq**
  - Now trims the x axis to the point that meets 90% of `min(unique molecules)`.
    Hopefully prevents ridiculous x axes without sacrificing too much useful information.
  - Allows to show estimated depth of coverage instead of less informative molecule counts
    (see [details](http://multiqc.info/docs/#preseq)).
  - Plots dots with externally calculated real read counts (see [details](http://multiqc.info/docs/#preseq)).
- **Qualimap**
  - RNASeq Transcript Profile now has correct axis units. Thanks to @roryk
  - BamQC module now doesn't crash if reports don't have genome gc distributions
- **RSeQC**
  - Fixed Python3 error in Junction Saturation code
  - Fixed JS error for Junction Saturation that made the single-sample combined plot only show _All Junctions_

#### Core MultiQC updates

- Change in module structure and import statements (see [details](http://multiqc.info/docs/#v1.0-updates)).
- Module file search has been rewritten (see above changes to configs)
  - Significant improvement in search speed (test dataset runs in approximately half the time)
  - More options for modules to find their logs, eg. filename and contents matching regexes (see the [docs](http://multiqc.info/docs/#step-1-find-log-files))
- Report plot data is now compressed, significantly reducing report filesizes.
- New `--ignore-samples` option to skip samples based on parsed sample name
  - Alternative to filtering by input filename, which doesn't always work
  - Also can use config vars `sample_names_ignore` (glob patterns) and `sample_names_ignore_re` (regex patterns).
- New `--sample-names` command line option to give file with alternative sample names
  - Allows one-click batch renaming in reports
- New `--cl_config` option to supply MultiQC config YAML directly on the command line.
- New config option to change numeric multiplier in General Stats
  - For example, if reports have few reads, can show `Thousands of Reads` instead of `Millions of Reads`
  - Set config options `read_count_multiplier`, `read_count_prefix` and `read_count_desc`
- Config options `decimalPoint_format` and `thousandsSep_format` now apply to tables as well as plots
  - By default, thosands will now be separated with a space and `.` used for decimal places.
- Tables now have a maximum-height by default and scroll within this.
  - Speeds up report rendering in the web browser and makes report less stupidly long with lots of samples
  - Button beneath table toggles full length if you want a zoomed-out view
  - Refactored and removed previous code to make the table header "float"
  - Set `config.collapse_tables` to `False` to disable table maximum-heights
- Bar graphs and heatmaps can now be zoomed in on
  - Interactive plots sometimes hide labels due to lack of space. These can now be zoomed in on to see specific samples in more detail.
- Report plots now load sequentially instead of all at once
  - Prevents the browser from locking up when large reports load
- Report plot and section HTML IDs are now sanitised and checked for duplicates
- New template available (called _sections_) which has faster loading
  - Only shows results from one module at a time
  - Makes big reports load in the browser much more quickly, but requires more clicking
  - Try it out by specifying `-t sections`
- Module sections tidied and refactored
  - New helper function `self.add_section()`
  - Sections hidden in nav if no title (no more need for the hacky `self.intro +=`)
  - Content broken into `description`, `help` and `plot`, with automatic formatting
  - Empty module sections are now skipped in reports. No need to check if a plot function returns `None`!
  - Changes should be backwards-compatible
- Report plot data export code refactored
  - Now doesn't export hidden samples (uses HighCharts [export-csv](https://github.com/highcharts/export-csv) plugin)
- Handle error when `git` isn't installed on the system.
- Refactored colouring of table cells
  - Was previously done in the browser using [chroma.js](http://gka.github.io/chroma.js/)
  - Now done at report generation time using the [spectra](https://pypi.python.org/pypi/spectra) package
  - Should helpfully speed up report rendering time in the web browser, especially for large reports
- Docs updates (thanks to @varemo)
- Previously hidden log file `.multiqc.log` renamed to `multiqc.log` in `multiqc_data`
- Added option to load MultiQC config file from a path specified in the environment variable `MULTIQC_CONFIG_PATH`
- New table configuration options
  - `sortRows: False` prevents table rows from being sorted alphabetically
  - `col1_header` allows the default first column header to be changed from "Sample Name"
- Tables no longer show _Configure Columns_ and _Plot_ buttons if they only have a single column
- Custom content updates
  - New `custom_content`/`order` config option to specify order of Custom Content sections
  - Tables now use the header for the first column instead of always having `Sample Name`
  - JSON + YAML tables now remember order of table columns
  - Many minor bugfixes
- Line graphs and scatter graphs axis limits
  - If limits are specified, data exceeding this is no longer saved in report
  - Visually identical, but can make report file sizes considerable smaller in some cases
- Creating multiple plots without a config dict now works (previously just gave grey boxes in report)
- All changes are now tested on a Windows system, using [AppVeyor](https://ci.appveyor.com/project/ewels/multiqc/)
- Fixed rare error where some reports could get empty General Statistics tables when no data present.
- Fixed minor bug where config option `force: true` didn't work. Now you don't have to always specify `-f`!

---

## [MultiQC v0.9](https://github.com/ewels/MultiQC/releases/tag/v0.9) - 2016-12-21

A major new feature is released in v0.9 - support for _custom content_. This means
that MultiQC can now easily include output from custom scripts within reports without
the need for a new module or plugin. For more information, please see the
[MultiQC documentation](http://multiqc.info/docs/#custom-content).

#### New Modules

- [**HTSeq**](http://www-huber.embl.de/HTSeq/doc/count.html)
  - New module for the `htseq-count` tool, often used in RNA-seq analysis.
- [**Prokka**](http://www.vicbioinformatics.com/software.prokka.shtml)
  - Prokka is a software tool for the rapid annotation of prokaryotic genomes.
- [**Slamdunk**](http://t-neumann.github.io/slamdunk/)
  - Slamdunk is a software tool to analyze SLAMSeq data.
- [**Peddy**](https://github.com/brentp/peddy)
  - Peddy calculates genotype :: pedigree correspondence checks, ancestry checks and sex checks using VCF files.

#### Module updates

- **Cutadapt**
  - Fixed bug in General Stats table number for old versions of cutadapt (pre v1.7)
  - Added support for _really_ old cutadapt logs (eg. v.1.2)
- **FastQC**
  - New plot showing total overrepresented sequence percentages.
  - New option to parse a file containing a theoretical GC curve to display in the background.
    - Human & Mouse Genome / Transcriptome curves bundled, or make your own using
      [fastqcTheoreticalGC](https://github.com/mikelove/fastqcTheoreticalGC). See the
      [MultiQC docs](http://multiqc.info/docs/#fastqc) for more information.
- **featureCounts**
  - Added parsing checks and catch failures for when non-featureCounts files are picked up by accident
- **GATK**
  - Fixed logger error in VariantEval module.
- **Picard**
  - Fixed missing sample overwriting bug in `RnaSeqMetrics`
  - New feature to customise coverage shown from `HsMetrics` in General Statistics table
    see the [docs](http://multiqc.info/docs/#picard) for info).
  - Fixed compatibility problem with output from `CollectMultipleMetrics` for `CollectAlignmentSummaryMetrics`
- **Preseq**
  - Module now recognises output from `c_curve` mode.
- **RSeQC**
  - Made the gene body coverage plot show the percentage view by default
  - Made gene body coverage properly handle sample names
- **Samtools**
  - New module to show duplicate stats from `rmdup` logs
  - Fixed a couple of niggles in the idxstats plot
- **SnpEff**
  - Fixed swapped axis labels in the Variant Quality plot
- **STAR**
  - Fixed crash when there are 0 unmapped reads.
  - Sample name now taken from the directory name if no file prefix found.
- **Qualimap BamQC**
  - Add a line for pre-calculated reference genome GC content
  - Plot cumulative coverage for values above 50x, align with the coverage histogram.
  - New ability to customise coverage thresholds shown in General Statistics table
    (see the [docs](http://multiqc.info/docs/#qualimap) for info).

#### Core MultiQC updates

- Support for _custom content_ (see top of release notes).
- New ninja report tool: make scatter plots of any two table columns!
- Plot data now saved in `multiqc_data` when 'flat' image plots are created
  - Allows you easily re-plot the data (eg. in Excel) for further downstream investigation
- Added _'Apply'_ button to Highlight / Rename / Hide.
  - These tools can become slow with large reports. This means that you can enter several
    things without having to wait for the report to replot each change.
- Report heatmaps can now be sorted by highlight
- New config options `decimalPoint_format` and `thousandsSep_format`
  - Allows you to change the default `1 234.56` number formatting for plots.
- New config option `top_modules` allows you to specify modules that should come at the top of the report
- Fixed bar plot bug where missing categories could shift data between samples
- Report title now printed in the side navigation
- Missing plot IDs added for easier plot exporting
- Stopped giving warnings about skipping directories (now a debug message)
- Added warnings in report about missing functionality for flat plots (exporting and toolbox)
- Export button has contextual text for images / data
- Fixed a bug where user config files were loaded twice
- Fixed bug where module order was random if `--module` or `--exclude` was used.
- Refactored code so that the order of modules can be changed in the user config
- Beefed up code + docs in scatter plots back end and multiple bar plots.
- Fixed a few back end nasties for Tables
  - Shared-key columns are no longer forced to share colour schemes
  - Fixed bug in lambda modified values when format string breaks
  - Supplying just data with no header information now works as advertised
- Improvements to back end code for bar plots
  - New `tt_decimals` and `tt_suffix` options for bar plots
  - Bar plots now support `yCeiling`, `yFloor` and `yMinRange`, as with line plots.
  - New option `hide_zero_cats:False` to force legends to be shown even when all data is 0
- General Stats _Showing x of y_ columns count is fixed on page load.
- Big code whitespace cleanup

---

## [MultiQC v0.8](https://github.com/ewels/MultiQC/releases/tag/v0.8) - 2016-09-26

#### New Modules

- [**GATK**](https://software.broadinstitute.org/gatk/)
  - Added support for VariantEval reports, only parsing a little of the information
    in there so far, but it's a start.
  - Module originally written by @robinandeer at the [OBF Codefest](https://www.open-bio.org/wiki/Codefest_2016),
    finished off by @ewels
- [**Bcftools**](https://samtools.github.io/bcftools/)
- [**QUAST**](http://quast.bioinf.spbau.ru/)
  - QUAST is a tool for assessing de novo assemblies against reference genomes.

#### Module updates

- **Bismark** now supports reports from `bam2nuc`, giving Cytosine coverage in General Stats.
- **Bowtie1**
  - Updated to try to find bowtie command before log, handle multiple logs in one file. Same as bowtie2.
- **FastQC**
  - Sample pass/warn/fail lists now display properly even with large numbers of samples
  - Sequence content heatmap display is better with many samples
- **Kallisto**
  - Now supports logs from SE data.
- **Picard**
  - `BaseDistributionByCycle` - new submodule! Written by @mlusignan
  - `RnaSeqMetrics` - new submodule! This one by @ewels ;)
  - `AlignmentSummaryMetrics` - another new submodule!
  - Fixed truncated files crash bug for Python 3 _(#306)_
- **Qualimap RNASeqQC**
  - Fixed parsing bug affecting counts in _Genomic Origin_ plot.
  - Module now works with European style thousand separators (`1.234,56` instead of `1,234.56`)
- **RSeQC**
  - `infer_experiment` - new submodule! Written by @Hammarn
- **Samtools**
  - `stats` submodule now has separate bar graph showing alignment scores
  - `flagstat` - new submodule! Written by @HLWiencko
  - `idxstats` - new submodule! This one by @ewels again

#### Core MultiQC updates

- New `--export`/`-p` option to generate static images plot in `multiqc_plots` (`.png`, `.svg` and `.pdf`)
  - Configurable with `export_plots`, `plots_dir_name` and `export_plot_formats` config options
  - `--flat` option no longer saves plots in `multiqc_data/multiqc_plots`
- New `--comment`/`-b` flag to add a comment to the top of reports.
- New `--dirs-depth`/`-dd` flag to specify how many directories to prepend with `--dirs`/`-d`
  - Specifying a postive number will take that many directories from the end of the path
  - A negative number will take directories from the start of the path.
- Directory paths now appended before cleaning, so `fn_clean_exts` will now affect these names.
- New `custom_logo` attributes to add your own logo to reports.
- New `report_header_info` config option to add arbitrary information to the top of reports.
- New `--pdf` option to create a PDF report
  - Depends on [Pandoc](http://pandoc.org) being installed and is in a beta-stage currently.
  - Note that specifying this will make MultiQC use the `simple` template, giving a HTML report with
    much reduced functionality.
- New `fn_clean_sample_names` config option to turn off sample name cleaning
  - This will print the full filename for samples. Less pretty reports and rows
    on the General Statistics table won't line up, but can prevent overwriting.
- Table header defaults can now be set easily
- General Statistics table now hidden if empty.
- Some new defaults in the sample name cleaning
- Updated the `simple` template.
  - Now has no toolbox or nav, no JavaScript and is better suited for printing / PDFs.
  - New `config.simple_output` config flag so code knows when we're trying to avoid JS.
- Fixed some bugs with config settings (eg. template) being overwritten.
- NFS log file deletion bug fixed by @brainstorm (#265)
- Fixed bug in `--ignore` behaviour with directory names.
- Fixed nasty bug in beeswarm dot plots where sample names were mixed up (#278)
- Beeswarm header text is now more informative (sample count with more info on a tooltip)
- Beeswarm plots now work when reports have > 1000 samples
- Fixed some buggy behaviour in saving / loading report highlighting + renaming configs (#354)

Many thanks to those at the [OpenBio Codefest 2016](https://www.open-bio.org/wiki/Codefest_2016)
who worked on MultiQC projects.

---

## [MultiQC v0.7](https://github.com/ewels/MultiQC/releases/tag/v0.7) - 2016-07-04

#### Module updates

- [**Kallisto**](https://pachterlab.github.io/kallisto/) - new module!
- **Picard**
  - Code refactored to make maintenance and additions easier.
  - Big update to `HsMetrics` parsing - more results shown in report, new plots (by @lpantano)
  - Updated `InsertSizeMetrics` to understand logs generated by `CollectMultipleMetrics` (#215)
  - Newlines in picard output. Fixed by @dakl
- **Samtools**
  - Code refactored
  - Rewrote the `samtools stats` code to display more stats in report with a beeswarm plot.
- **Qualimap**
  - Rewritten to use latest methods and fix bugs.
  - Added _Percentage Aligned_ column to general stats for `BamQC` module.
  - Extra table thresholds added by @avilella (hidden by default)
- **General Statistics**
  - Some tweaks to the display defaults (FastQC, Bismark, Qualimap, SnpEff)
  - Now possible to skip the General Statistics section of the report with `--exclude general_stats`
- **Cutadapt** module updated to recognise logs from old versions of cutadapt (<= v1.6)
- **Trimmomatic**
  - Now handles `,` decimal places in percentage values.
  - Can cope with line breaks in log files (see issue #212)
- **FastQC** refactored
  - Now skips zip files if the sample name has already been found. Speeds up MultiQC execution.
  - Code cleaned up. Parsing and data-structures standardised.
  - New popovers on Pass / Warn / Fail status bars showing sample names. Fast highlighting and hiding.
  - New column in General Stats (hidden by default) showing percentage of FastQC modules that failed.
- **SnpEff**
  - Search pattern now more generic, should match reports from others.
  - _Counts by Effect_ plot removed (had hundreds of categories, was fairly unusable).
  - `KeyError` bug fixed.
- **Samblaster** now gets sample name from `ID` instead of `SM` (@dakl)
- **Bowtie 2**
  - Now parses overall alignment rate as intended.
  - Now depends on even less log contents to work with more inputs.
- **MethylQA** now handles variable spacing in logs
- **featureCounts** now splits columns on tabs instead of whitespace, can handle filenames with spaces

#### Core MultiQC updates

- **Galaxy**: MultiQC now available in Galax! Work by @devengineson / @yvanlebras / @cmonjeau
  - See it in the [Galaxy Toolshed](https://toolshed.g2.bx.psu.edu/view/engineson/multiqc/)
- **Heatmap**: New plot type!
- **Scatter Plot**: New plot type!
- **Download raw data** behind plots in reports! Available in the Export toolbox.
  - Choose from tab-separated, comma-separated and the complete JSON.
- **Table columns can be hidden** on page load (shown through _Configure Columns_)
  - Defaults are configurable using the `table_columns_visible` config option.
- **Beeswarm plot**: Added missing rename / highlight / hiding functionality.
- New `-l` / `--file-list` option: specify a file containing a **list of files** to search.
- **Updated HighCharts** to v4.2.5. Added option to export to JPEG.
- Can now **cancel execution** with a single `ctrl+c` rather than having to button mash
- More granular control of **skipping files** during scan (filename, dirname, path matching)
  - Fixed `--exclude` so that it works with directories as well as files
- **New _Clear_ button** in toolbox to bulk remove highlighting / renaming / hiding filters.
- Improved documentation about behaviour for large sample numbers.
- Handle YAML parsing errors for the config file more gracefully
- Removed empty columns from tables again
- Fixed bug in changing module search patterns, reported by @lweasel
- Added timeout parameter to version check to prevent hang on systems with long defaults
- Fixed table display bug in Firefox
- Fixed bug related to order in which config files are loaded
- Fixed bug that broke the _"Show only"_ toolbox feature with multiple names.
- Numerous other small bugs.

---

## [MultiQC v0.6](https://github.com/ewels/MultiQC/releases/tag/v0.6) - 2016-04-29

#### Module updates

- New [Salmon](http://combine-lab.github.io/salmon/) module.
- New [Trimmomatic](http://www.usadellab.org/cms/?page=trimmomatic) module.
- New [Bamtools stats](https://github.com/pezmaster31/bamtools) module.
- New beeswarm plot type. General Stats table replaced with this when many samples in report.
- New RSeQC module: Actually a suite of 8 new modules supporting various outputs from RSeQC
- Rewrote bowtie2 module: Now better at parsing logs and tries to scrape input from wrapper logs.
- Made cutadapt show counts by default instead of obs/exp
- Added percentage view to Picard insert size plot

#### Core MultiQC updates

- Dynamic plots now update their labels properly when changing datasets and to percentages
- Config files now loaded from working directory if present
- Started new docs describing how each module works
- Refactored featureCounts module. Now handles summaries describing multiple samples.
- Stopped using so many hidden files. `.multiqc.log` now called `multiqc.log`
- New `-c`/`--config` command line option to specify a MultiQC configuration file
- Can now load run-specific config files called `multiqc_config.yaml` in working directory
- Large code refactoring - moved plotting code out of `BaseModule` and into new `multiqc.plots` submodules
- Generalised code used to generate the General Stats table so that it can be used by modules
- Removed interactive report tour, replaced with a link to a youtube tutorial
- Made it possible to permanently hide the blue welcome message for all future reports
- New option to smooth data for line plots. Avoids mega-huge plots. Applied to SnpEff, RSeQC, Picard.

Bugfixes:

- Qualimap handles infinity symbol (thanks @chapmanb )
- Made SnpEff less fussy about required fields for making plots
- UTF-8 file paths handled properly in Py2.7+
- Extending two config variables wasn't working. Now fixed.
- Dragging the height bar of plots now works again.
- Plots now properly change y axis limits and labels when changing datasets
- Flat plots now have correct path in `default_dev` template

---

## [MultiQC v0.5](https://github.com/ewels/MultiQC/releases/tag/v0.5) - 2016-03-29

#### Module updates

- New [Skewer](https://github.com/relipmoc/skewer) module, written by @dakl
- New [Samblaster](https://github.com/GregoryFaust/samblaster) module, written by @dakl
- New [Samtools stats](http://www.htslib.org/) module, written by @lpantano
- New [HiCUP](http://www.bioinformatics.babraham.ac.uk/projects/hicup/) module
- New [SnpEff](http://snpeff.sourceforge.net/) module
- New [methylQA](http://methylqa.sourceforge.net/) module

#### Core MultiQC updates

- New "Flat" image plots, rendered at run time with MatPlotLib
  - By default, will use image plots if > 50 samples (set in config as `plots_flat_numseries`)
  - Means that _very_ large numbers of samples can be viewed in reports. _eg._ single cell data.
  - Templates can now specify their own plotting functions
  - Use `--flat` and `--interactive` to override this behaviour
- MultiQC added to `bioconda` (with help from @dakl)
- New plugin hook: `config_loaded`
- Plugins can now add new command line options (thanks to @robinandeer)
- Changed default data directory name from `multiqc_report_data` to `multiqc_data`
- Removed support for depreciated MultiQC_OSXApp
- Updated logging so that a verbose `multiqc_data/.multiqc.log` file is always written
- Now logs more stuff in verbose mode - command used, user configs and so on.
- Added a call to multiqc.info to check for new versions. Disable with config `no_version_check`
- Removed general stats manual row sorting.
- Made filename matching use glob unix style filename match patterns
- Everything (including the data directory) is now created in a temporary directory and moved when MultiQC is complete.
- A handful of performance updates for large analysis directories

---

## [MultiQC v0.4](https://github.com/ewels/MultiQC/releases/tag/v0.4) - 2016-02-16

- New `multiqc_sources.txt` which identifies the paths used to collect all report data for each sample
- Export parsed data as tab-delimited text, `JSON` or `YAML` using the new `-k`/`--data-format` command line option
- Updated HighCharts from `v4.2.2` to `v4.2.3`, fixes tooltip hover bug.
- Nicer export button. Now tied to the export toolbox, hopefully more intuitive.
- FastQC: Per base sequence content heatmap can now be clicked to show line graph for single sample
- FastQC: No longer show adapter contamination datasets with <= 0.1% contamination.
- Picard: Added support for `CollectOxoGMetrics` reports.
- Changed command line option `--name` to `--filename`
- `--name` also used for filename if `--filename` not specified.
- Hide samples toolbox now has switch to _show only_ matching samples
- New regex help box with examples added to report
- New button to copy general stats table to the clipboard
- General Stats table 'floating' header now sorts properly when scrolling
- Bugfix: MultiQC default_dev template now copies module assets properly
- Bufgix: General Stats table floating header now resizes properly when page width changes

---

## [MultiQC v0.3.2](https://github.com/ewels/MultiQC/releases/tag/v0.3.2) - 2016-02-08

- All modules now load their log file search parameters from a config
  file, allowing you to overwrite them using your user config file
  - This is useful if your analysis pipeline renames program outputs
- New Picard (sub)modules - Insert Size, GC Bias & HsMetrics
- New Qualimap (sub)module - RNA-Seq QC
- Made Picard MarkDups show percent by default instead of counts
- Added M-Bias plot to Bismark
- New option to stream report HTML to `stdout`
- Files can now be specified as well as directories
- New options to specify whether the parsed data directory should be created
  - command line flags: `--data` / `--no-data`
  - config option name: `make_data_dir`
- Fixed bug with incorrect path to installation dir config YAML file
- New toolbox drawer for bulk-exporting graph images
- Report side navigation can now be hidden to maximise horizontal space
- Mobile styling improved for narrow screen
- More vibrant colours in the general stats table
- General stats table numbers now left aligned
- Settings now saved and loaded to named localstorage locations
  - Simplified interface - no longer global / single report saving
  - Removed static file config. Solves JS error, no-one was doing this
    since we have standalone reports anyway.
- Added support for Python 3.5
- Fixed bug with module specific CSS / JS includes in some templates
- Made the 'ignore files' config use unix style file pattern matching
- Fixed some bugs in the FastQ Screen module
- Fixed some bugs in the FastQC module
- Fixed occasional general stats table bug
- Table sorting on sample names now works after renaming
- Bismark module restructure
  - Each report type now handled independently (alignment / dedup / meth extraction)
  - M-Bias plot now shows R1 and R2
- FastQC GC content plot now has option for counts or percentages
  - Allows comparison between samples with very different read counts
- Bugfix for reports javascript
  - Caused by updated to remotely loaded HighCharts export script
  - Export script now bundled with multiqc, so does not depend on internet connection
  - Other JS errors fixed in this work
- Bugfix for older FastQC reports - handle old style sequence dup data
- Bugfix for varying Tophat alignment report formats
- Bugfix for Qualimap RNA Seq reports with paired end data

---

## [MultiQC v0.3.1](https://github.com/ewels/MultiQC/releases/tag/v0.3.1) - 2015-11-04

- Hotfix patch to fix broken FastQC module (wasn't finding `.zip` files properly)
- General Stats table colours now flat. Should improve browser speed.
- Empty rows now hidden if appear due to column removal in general stats
- FastQC Kmer plot removed until we have something better to show.

---

## [MultiQC v0.3](https://github.com/ewels/MultiQC/releases/tag/v0.3) - 2015-11-04

- Lots of lovely new documentation!
- Child templates - easily customise specific parts of the default report template
- Plugin hooks - allow other tools to execute custom code during MultiQC execution
- New Preseq module
- New design for general statistics table (snazzy new background bars)
- Further development of toolbox
  - New button to clear all filters
  - Warnings when samples are hidden, plus empty plots and table cols are hidden
  - Active toolbar tab buttons are highlighted
- Lots of refactoring by @moonso to please the Pythonic gods
  - Switched to click instead of argparse to handle command line arguments
  - Code generally conforms to best practices better now.
- Now able to supply multiple directories to search for reports
- Logging output improved (now controlled by `-q` and `-v` for quiet and verbose)
- More HTML output dealt with by the base module, less left to the modules
  - Module introduction text
  - General statistics table now much easier to add to (new helper functions)
- Images, CSS and Javascript now included in HTML, meaning that there is a single
  report file to make sharing easier
- More accessible scrolling in the report - styled scrollbars and 'to top' button.
- Modules and templates now use setuptools entry points, facilitating plugins
  by other packages. Allows niche extensions whilst keeping the core codebase clean.
- The general stats table now has a sticky header row when scrolling, thanks to
  some new javascript wizardry...
- General stats columns can have a _shared key_ which allows common colour schemes
  and data ranges. For instance, all columns describing a read count will now share
  their scale across modules.
- General stats columns can be hidden and reordered with a new modal window.
- Plotting code refactored, reports with many samples (>50 by default) don't
  automatically render to avoid freezing the browser.
- Plots with highlighted and renamed samples now honour this when exporting to
  different file types.

---

## [MultiQC v0.2](https://github.com/ewels/MultiQC/releases/tag/v0.2) - 2015-09-18

- Code restructuring for nearly all modules. Common base module
  functions now handle many more functions (plots, config, file import)
  - See the [contributing notes](https://github.com/ewels/MultiQC/blob/master/CONTRIBUTING.md)
    for instructions on how to use these new helpers to make your own module
- New report toolbox - sample highlighting, renaming, hiding
  - Config is autosaved by default, can also export to a file for sharing
  - Interactive tour to help users find their way around
- New Tophat, Bowtie 2 and QualiMap modules
  - Thanks to @guillermo-carrasco for the QualiMap module
- Bowtie module now works
- New command line parameter `-d` prefixes sample names with the directory that
  they were found in. Allows duplicate filenames without being overwritten.
- Introduction walkthrough helps show what can be done in the report
- Now compatible with both Python 2 and Python 3
- Software version number now printed on command line properly, and in reports.
- Bugfix: FastQC doesn't break when only one report found
- Bugfix: FastQC seq content heatmap highlighting
- Many, many small bugfixes

---

## [MultiQC v0.1](https://github.com/ewels/MultiQC/releases/tag/v0.1) - 2015-09-01

- The first public release of MultiQC, after a month of development. Basic
  structure in place and modules for FastQC, FastQ Screen, Cutadapt, Bismark,
  STAR, Bowtie, Subread featureCounts and Picard MarkDuplicates. Approaching
  stability, though still under fairly heavy development.<|MERGE_RESOLUTION|>--- conflicted
+++ resolved
@@ -19,6 +19,9 @@
 - Fix sorting of table columns with text values
 
 ### New Modules
+
+- **cellranger**
+  - parse cellranger quality reports from VDJ and count analysis
 
 ### Module feature additions
 
@@ -70,16 +73,8 @@
 - Fixed edge-case bug in custom content where a `description` that doesn't terminate in `.` gave duplicate section descriptions.
 - Tidied the verbose log to remove some very noisy statements and add summaries for skipped files in the search
 - Add timezone to time in reports
-<<<<<<< HEAD
-
-### New Modules
-
-- **cellranger**
-  - parse cellranger quality reports from VDJ and count analysis
-=======
 - Add nix flake support
 - Added automatic tweet about new releases
->>>>>>> 945b0d5e
 
 ### Module updates
 
