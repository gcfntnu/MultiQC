# MultiQC Version History

## MultiQC v1.10dev

#### New MultiQC Features

#### New Modules
* [**ccs**](https://github.com/PacificBiosciences/ccs)
  * Generate highly accurate single-molecule consensus reads
* [**Lima**](https://github.com/PacificBiosciences/barcoding)
  * The PacBio Barcode Demultiplexer
* [**WhatsHap**](https://whatshap.readthedocs.io)
  * WhatsHap is a software for phasing genomic variants using DNA sequencing reads
* [**HOPS**](https://www.github.com/rhubler/HOPS)
  * Post-alignment ancient DNA analysis tool for MALT

#### Module updates
<<<<<<< HEAD
* **CCS**
    * Add support for the json output format for CCS version 5
=======

* **Picard**
    * Add additional datasets to Picard Alignment Summary ([#1293](https://github.com/ewels/MultiQC/issues/1293))
>>>>>>> b52eb381
* **DRAGEN**
    * Fix issue where missing out fields could crash the module ([#1223](https://github.com/ewels/MultiQC/issues/1223))
* **featureCounts**
    * Add support for output from [Rsubread](https://bioconductor.org/packages/release/bioc/html/Rsubread.html) ([#1022](https://github.com/ewels/MultiQC/issues/1022))
* **Kaiju**
    * Fixed bug affecting inputs with taxa levels other than Phylum ([#1217](https://github.com/ewels/MultiQC/issues/1217))
* **MALT**
    * Fix y-axis labelling in bargraphs
* **mosdepth**
    * Enable prepending of directory to sample names
* **Picard**
    * Fix `HsMetrics` bait percentage columns ([#1212](https://github.com/ewels/MultiQC/issues/1212))
* **PycoQC**
    * Log10 x-axis for _Read Length_ plot ([#1214](https://github.com/ewels/MultiQC/issues/1214))
* **fgbio**
    * Fix `ErrorRateByReadPosition` to calculate `ymax` not just on the overall `error_rate`, but also specific base errors (ex. `a_to_c_error_rate`, `a_to_g_error_rate`, ...).  ([#1215](https://github.com/ewels/MultiQC/pull/1251))

#### New Custom Content features

* General Stats custom content now gives a log message
* If `id` is not set in `JSON` or `YAML` files, it defaults to the sample name instead of just `custom_content`
* Data from `JSON` or `YAML` now has `data` keys (sample names) run through the `clean_s_name()` function to apply sample name cleanup

#### Bug Fixes


## [MultiQC v1.9](https://github.com/ewels/MultiQC/releases/tag/v1.9) - 2020-05-30

#### Dropped official support for Python 2

Python 2 had its [official sunset date](https://www.python.org/doc/sunset-python-2/)
on January 1st 2020, meaning that it will no longer be developed by the Python community.
Part of the [python.org statement](https://www.python.org/doc/sunset-python-2/) reads:

> That means that we will not improve it anymore after that day,
> even if someone finds a security problem in it.
> You should upgrade to Python 3 as soon as you can.

[Very many Python packages no longer support Python 2](https://python3statement.org/)
and it whilst the MultiQC code is currently compatible with both Python 2 and Python 3,
it is increasingly difficult to maintain compatibility with the dependency packages it
uses, such as MatPlotLib, numpy and more.

As of MultiQC version 1.9, **Python 2 is no longer officially supported**.
Automatic CI tests will no longer run with Python 2 and Python 2 specific workarounds
are no longer guaranteed.

Whilst it may be possible to continue using MultiQC with Python 2 for a short time by
pinning dependencies, MultiQC compatibility for Python 2 will now slowly drift and start
to break. If you haven't already, **you need to switch to Python 3 now**.

#### New MultiQC Features

* Now using [GitHub Actions](https://github.com/features/actions) for all CI testing
    * Dropped Travis and AppVeyor, everything is now just on GitHub
    * Still testing on both Linux and Windows, with multiple versions of Python
    * CI tests should now run automatically for anyone who forks the MultiQC repository
* Linting with `--lint` now checks line graphs as well as bar graphs
* New `gathered` template with no tool name sections ([#1119](https://github.com/ewels/MultiQC/issues/1119))
* Added `--sample-filters` option to add _show_/_hide_ buttons at the top of the report ([#1125](https://github.com/ewels/MultiQC/issues/1125))
    * Buttons control the report toolbox Show/Hide tool, filtering your samples
    * Allows reports to be pre-configured based on a supplied list of sample names at report-generation time.
* Line graphs can now have `Log10` buttons (same functionality as bar graphs)
* Importing and running `multiqc` in a script is now a _little_ Better
    * `multiqc.run` now returns the `report` and `config` as well as the exit code. This means that you can explore the MultiQC run time a little in the Python environment.
    * Much more refactoring is needed to make MultiQC as useful in Python scripts as it could be. Watch this space.
* If a custom module `anchor` is set using `module_order`, it's now used a bit more:
    * Prefixed to module _section_ IDs
    * Appended to files saved in `multiqc_data`
    * Should help to prevent duplicates requiring `-1` suffixes when running a module multiple times
* New heatmap plot config options `xcats_samples` and `ycats_samples`
    * If set to `False`, the report toolbox options (_highlight_, _rename_, _show/hide_) do not affect that axis.
    * Means that the _Show only matching samples_ report toolbox option works on FastQC Status Checks, for example ([#1172](https://github.com/ewels/MultiQC/issues/1172))
* Report header time and analysis paths can now be hidden
    * New config options `show_analysis_paths` and `show_analysis_time` ([#1113](https://github.com/ewels/MultiQC/issues/1113))
* New search pattern key `skip: true` to skip specific searches when modules look for a lot of different files (eg. Picard).
* New `--profile-runtime` command line option (`config.profile_runtime`) to give analysis of how long the report takes to be generated
    * Plots of the file search results and durations are added to the end of the MultiQC report as a special module called _Run Time_
    * A summary of the time taken for the major stages of MultiQC execution are printed to the command line log.
* New table config option `only_defined_headers`
    * Defaults to `true`, set to `false` to also show any data columns that are not defined as headers
    * Useful as allows table-wide defaults to be set with column-specific overrides
* New `module` key allowed for `config.extra_fn_clean_exts` and `config.fn_clean_exts`
    * Means you can limit the action of a sample name cleaning pattern to specific MultiQC modules ([#905](https://github.com/ewels/MultiQC/issues/905))

#### New Custom Content features

* Improve support for HTML files - now just end your HTML filename with `_mqc.html`
    * Native handling of HTML snippets as files, no MultiQC config or YAML file required.
    * Also with embedded custom content configuration at the start of the file as a HTML comment.
* Add ability to group custom-content files into report sections
    * Use the new `parent_id`, `parent_name` and `parent_description` config keys to group content together like a regular module ([#1008](https://github.com/ewels/MultiQC/issues/1008))
* Custom Content files can now be configured using `custom_data`, without giving search patterns or data
    * Allows you to set descriptions and nicer titles for images and other 'blunt' data types in reports ([#1026](https://github.com/ewels/MultiQC/issues/1026))
    * Allows configuration of custom content separately from files themselves (`tsv`, `csv`, `txt` formats) ([#1205](https://github.com/ewels/MultiQC/issues/1205))

#### New Modules:

* [**DRAGEN**](https://www.illumina.com/products/by-type/informatics-products/dragen-bio-it-platform.html)
    * Illumina Bio-IT Platform that uses FPGA for secondary NGS analysis
* [**iVar**](https://github.com/andersen-lab/ivar)
    * Added support for iVar: a computational package that contains functions broadly useful for viral amplicon-based sequencing.
* [**Kaiju**](http://kaiju.binf.ku.dk/)
    * Fast and sensitive taxonomic classification for metagenomics
* [**Kraken**](https://ccb.jhu.edu/software/kraken2/)
    * K-mer matching tool for taxonomic classification. Module plots bargraph of counts for top-5 hits across each taxa rank. General stats summary.
* [**MALT**](https://uni-tuebingen.de/fakultaeten/mathematisch-naturwissenschaftliche-fakultaet/fachbereiche/informatik/lehrstuehle/algorithms-in-bioinformatics/software/malt/)
    * Megan Alignment Tool: Metagenomics alignment tool.
* [**miRTop**](https://github.com/miRTop/mirtop)
    * Command line tool to annotate miRNAs with a standard mirna/isomir naming (mirGFF3)
    * Module started by [@oneillkza](https://github.com/oneillkza/) and completed by [@FlorianThibord](https://github.com/FlorianThibord/)
* [**MultiVCFAnalyzer**](https://github.com/alexherbig/multivcfanalyzer)
    * Combining multiple VCF files into one coherent report and format for downstream analysis.
* **Picard** - new submodules for `QualityByCycleMetrics`, `QualityScoreDistributionMetrics` & `QualityYieldMetrics`
    * See [#1116](https://github.com/ewels/MultiQC/issues/1114)
* [**Rockhopper**](https://cs.wellesley.edu/~btjaden/Rockhopper/)
    * RNA-seq tool for bacteria, includes bar plot showing where features map.
* [**Sickle**](https://github.com/najoshi/sickle)
    * A windowed adaptive trimming tool for FASTQ files using quality
* [**Somalier**](https://github.com/brentp/somalier)
    * Relatedness checking and QC for BAM/CRAM/VCF for cancer, DNA, BS-Seq, exome, etc.
* [**VarScan2**](https://github.com/dkoboldt/varscan)
    * Variant calling and somatic mutation/CNV detection for next-generation sequencing data

#### Module updates:

* **BISCUIT**
    * Major rewrite to work with new BISCUIT QC script (BISCUIT `v0.3.16+`)
        * This change breaks backwards-compatability with previous BISCUIT versions. If you are unable to upgrade BISCUIT, please use MultiQC v1.8.
    * Fixed error when missing data in log files ([#1101](https://github.com/ewels/MultiQC/issues/1101))
* **bcl2fastq**
    * Samples with multiple library preps (i.e barcodes) will now be handled correctly ([#1094](https://github.com/ewels/MultiQC/issues/1094))
* **BUSCO**
    * Updated log search pattern to match new format in v4 with auto-lineage detection option ([#1163](https://github.com/ewels/MultiQC/issues/1163))
* **Cutadapt**
    * New bar plot showing the proportion of reads filtered out for different criteria (eg. _too short_, _too many Ns_) ([#1198](https://github.com/ewels/MultiQC/issues/1198))
* **DamageProfiler**
    * Removes redundant typo in init name. This makes referring to the module's column consistent with other modules when customising general stats table.
* **DeDup**
    * Updates plots to make compatible with 0.12.6
    * Fixes reporting errors - barplot total represents _mapped_ reads, not total reads in BAM file
    * New: Adds 'Post-DeDup Mapped Reads' column to general stats table.
* **FastQC**
    * Fixed tooltip text in _Sequence Duplication Levels_ plot ([#1092](https://github.com/ewels/MultiQC/issues/1092))
    * Handle edge-case where a FastQC report was for an empty file with 0 reads ([#1129](https://github.com/ewels/MultiQC/issues/1129))
* **FastQ Screen**
    * Don't skip plotting `% No Hits` even if it's `0%` ([#1126](https://github.com/ewels/MultiQC/issues/1126))
    * Refactor parsing code. Avoids error with `-0.00 %Unmapped` ([#1126](https://github.com/ewels/MultiQC/issues/1126))
    * New plot for _Bisulfite Reads_, if data is present
    * Categories in main plot are now sorted by the total read count and hidden if 0 across all samples
* **fgbio**
    * New: Plot error rate by read position from `ErrorRateByReadPosition`
    * GroupReadsByUmi plot can now be toggled to show relative percents ([#1147](https://github.com/ewels/MultiQC/pull/1147))
* **FLASh**
    * Logs not reporting innie and outine uncombined pairs now plot combined pairs instead ([#1173](https://github.com/ewels/MultiQC/issues/1173))
* **GATK**
    * Made parsing for VariantEval more tolerant, so that it will work with output from the tool when run in different modes ([#1158](https://github.com/ewels/MultiQC/issues/1158))
* **MTNucRatioCalculator**
    * Fixed misleading value suffix in general stats table
* **Picard MarkDuplicates**
    * **Major change** - previously, if multiple libraries (read-groups) were found then only the first would be used and all others ignored. Now, values from all libraries are merged and `PERCENT_DUPLICATION` and `ESTIMATED_LIBRARY_SIZE` are recalculated. Libraries can be kept as separate samples with a new MultiQC configuration option - `picard_config: markdups_merge_multiple_libraries: False`
    * **Major change** - Updated `MarkDuplicates` bar plot to double the read-pair counts, so that the numbers stack correctly. ([#1142](https://github.com/ewels/MultiQC/issues/1142))
* **Picard HsMetrics**
    * Updated large table to use columns specified in the MultiQC config. See [docs](https://multiqc.info/docs/#hsmetrics). ([#831](https://github.com/ewels/MultiQC/issues/831))
* **Picard WgsMetrics**
    * Updated parsing code to recognise new java class string ([#1114](https://github.com/ewels/MultiQC/issues/1114))
* **QualiMap**
    * Fixed QualiMap mean coverage calculation [#1082](https://github.com/ewels/MultiQC/issues/1082), [#1077](https://github.com/ewels/MultiQC/issues/1082)
* **RSeqC**
    * Support added for output from `geneBodyCoverage2.py` script ([#844](https://github.com/ewels/MultiQC/issues/844))
    * Single sample view in the _"Junction saturation"_ plot now works with the toolbox properly _(rename, hide, highlight)_ ([#1133](https://github.com/ewels/MultiQC/issues/1133))
* **RNASeQC2**
    * Updated to handle the parsing metric files from the [newer rewrite of RNA-SeqQC](https://github.com/broadinstitute/rnaseqc).
* **Samblaster**
    * Improved parsing to handle variable whitespace ([#1176](https://github.com/ewels/MultiQC/issues/1176))
* **Samtools**
    * Removes hardcoding of general stats column names. This allows column names to indicate when a module has been run twice ([https://github.com/ewels/MultiQC/issues/1076](https://github.com/ewels/MultiQC/issues/1076)).
    * Added an observed over expected read count plot for `idxstats` ([#1118](https://github.com/ewels/MultiQC/issues/1118))
    * Added additional (by default hidden) column for `flagstat` that displays number total number of reads in a bam
* **sortmerna**
    * Fix the bug for the latest sortmerna version 4.2.0 ([#1121](https://github.com/ewels/MultiQC/issues/1121))
* **sexdeterrmine**
    * Added a scatter plot of relative X- vs Y-coverage to the generated report.
* **VerifyBAMID**
    * Allow files with column header `FREEMIX(alpha)` ([#1112](https://github.com/ewels/MultiQC/issues/1112))

#### Bug Fixes:

* Added a new test to check that modules work correctly with `--ignore-samples`. A lot of them didn't:
    * `Mosdepth`, `conpair`, `Qualimap BamQC`, `RNA-SeQC`, `GATK BaseRecalibrator`, `SNPsplit`, `SeqyClean`, `Jellyfish`, `hap.py`, `HOMER`, `BBMap`, `DeepTools`, `HiCExplorer`, `pycoQC`, `interop`
    * These modules have now all been fixed and `--ignore-samples` should work as you expect for whatever data you have.
* Removed use of `shutil.copy` to avoid problems with working on multiple filesystems ([#1130](https://github.com/ewels/MultiQC/issues/1130))
* Made folder naming behaviour of `multiqc_plots` consistent with `multiqc_data`
    * Incremental numeric suffixes now added if folder already exists
    * Plots folder properly renamed if using `-n`/`--filename`
* Heatmap plotting function is now compatible with MultiQC toolbox `hide` and `highlight` ([#1136](https://github.com/ewels/MultiQC/issues/1136))
* Plot config `logswitch_active` now works as advertised
* When running MultiQC modules several times, multiple data files are now created instead of overwriting one another ([#1175](https://github.com/ewels/MultiQC/issues/1175))
* Fixed minor bug where tables could report negative numbers of columns in their header text
* Fixed bug where numeric custom content sample names could trigger a `TypeError` ([#1091](https://github.com/ewels/MultiQC/issues/1091))
* Fixed custom content bug HTML data in a config file would trigger a `ValueError` ([#1071](https://github.com/ewels/MultiQC/issues/1071))
* Replaced deprecated 'warn()' with 'warning()' of the logging module
* Custom content now supports `section_extra` config key to add custom HTML after description.
* Barplots with `ymax` set now ignore this when you click the _Percentages_ tab.

## [MultiQC v1.8](https://github.com/ewels/MultiQC/releases/tag/v1.8) - 2019-11-20

#### New Modules:

* [**fgbio**](http://fulcrumgenomics.github.io/fgbio/)
    * Process family size count hist data from `GroupReadsByUmi`
* [**biobambam2**](https://github.com/gt1/biobambam2)
    * Added submodule for `bamsormadup` tool
    * Totally cheating - it uses Picard MarkDuplicates but with a custom search pattern and naming
* [**SeqyClean**](https://github.com/ibest/seqyclean)
    * Adds analysis for seqyclean files
* [**mtnucratio**](https://github.com/apeltzer/MTNucRatioCalculator)
    * Added little helper tool to compute mt to nuclear ratios for NGS data.
* [**mosdepth**](https://github.com/brentp/mosdepth)
    * fast BAM/CRAM depth calculation for WGS, exome, or targeted sequencing
* [**SexDetErrmine**](https://github.com/TCLamnidis/Sex.DetERRmine)
    * Relative coverage and error rate of X and Y chromosomes
* [**SNPsplit**](https://github.com/FelixKrueger/SNPsplit)
    * Allele-specific alignment sorting

#### Module updates:
* **bcl2fastq**
    * Added handling of demultiplexing of more than 2 reads
    * Allow bcl2fastq to parse undetermined barcode information in situations when lane indexes do not start at 1
* **BBMap**
    * Support for scafstats output marked as not yet implemented in docs
* **DeDup**
    * Added handling clusterfactor and JSON logfiles
* **damageprofiler**
    * Added writing metrics to data output file.
* **DeepTools**
    * Fixed Python3 bug with int() conversion ([#1057](https://github.com/ewels/MultiQC/issues/1057))
    * Handle varied TES boundary labels in plotProfile ([#1011](https://github.com/ewels/MultiQC/issues/1011))
    * Fixed bug that prevented running on only plotProfile files when no other deepTools files found.
* **fastp**
    * Fix faulty column handling for the _after filtering_ Q30 rate ([#936](https://github.com/ewels/MultiQC/issues/936))
* **FastQC**
    * When including a FastQC section multiple times in one report, the Per Base Sequence Content heatmaps now behave as you would expect.
    * Added heatmap showing FastQC status checks for every section report across all samples
    * Made sequence content individual plots work after samples have been renamed ([#777](https://github.com/ewels/MultiQC/issues/777))
    * Highlighting samples from status - respect chosen highlight colour in the toolbox ([#742](https://github.com/ewels/MultiQC/issues/742))
* **FastQ Screen**
    * When including a FastQ Screen section multiple times in one report, the plots now behave as you would expect.
    * Fixed MultiQC linting errors
* **GATK**
    * Refactored BaseRecalibrator code to be more consistent with MultiQC Python style
    * Handle zero count errors in BaseRecalibrator
* **HiC Explorer**
    * Fixed bug where module tries to parse `QC_table.txt`, a new log file in hicexplorer v2.2.
    * Updated the format of the report to fits the changes which have been applied to the QC report of hicexplorer v3.3
    * Updated code to save parsed results to `multiqc_data`
* **HTSeq**
    * Fixed bug where module would crash if a sample had zero reads ([#1006](https://github.com/ewels/MultiQC/issues/1006))
* **LongRanger**
    * Added support for the LongRanger Align pipeline.
* **miRTrace**
    * Fixed bug where a sample in some plots was missed. ([#932](https://github.com/ewels/MultiQC/issues/932))
* **Peddy**
    * Fixed bug where sample name cleaning could lead to error. ([#1024](https://github.com/ewels/MultiQC/issues/1024))
    * All plots (including _Het Check_ and _Sex Check_) now hidden if no data
* **Picard**
    * Modified `OxoGMetrics` so that it will find files created with GATK `CollectMultipleMetrics` and `ConvertSequencingArtifactToOxoG`.
* **QoRTs**
    * Fixed bug where `--dirs` broke certain input files. ([#821](https://github.com/ewels/MultiQC/issues/821))
* **Qualimap**
    * Added in mean coverage computation for general statistics report
    * Creates now tables of collected data in `multiqc_data`
* **RNA-SeQC**
    * Updated broken URL link
* **RSeQC**
    * Fixed bug where Junction Saturation plot when clicking a single sample was mislabelling the lines.
    * When including a RSeQC section multiple times in one report, clicking Junction Saturation plot now behaves as you would expect.
    * Fixed bug where exported data in `multiqc_rseqc_read_distribution.txt` files had incorrect values for `_kb` fields ([#1017](https://github.com/ewels/MultiQC/issues/1017))
* **Samtools**
    * Utilize in-built `read_count_multiplier` functionality to plot `flagstat` results more nicely
* **SnpEff**
    * Increased the default summary csv file-size limit from 1MB to 5MB.
* **Stacks**
    * Fixed bug where multi-population sum stats are parsed correctly ([#906](https://github.com/ewels/MultiQC/issues/906))
* **TopHat**
    * Fixed bug where TopHat would try to run with files from Bowtie2 or HiSAT2 and crash
* **VCFTools**
    * Fixed a bug where `tstv_by_qual.py` produced invalid json from infinity-values.
* **snpEff**
    * Added plot of effects

#### New MultiQC Features:
* Added some installation docs for windows
* Added some docs about using MultiQC in bioinformatics pipelines
* Rewrote Docker image
    * New base image `czentye/matplotlib-minimal` reduces image size from ~200MB to ~80MB
    * Proper installation method ensures latest version of the code
    * New entrypoint allows easier command-line usage
* Support opening MultiQC on websites with CSP `script-src 'self'` with some sha256 exceptions
    * Plot data is no longer intertwined with javascript code so hashes stay the same
* Made `config.report_section_order` work for module sub-sections as well as just modules.
* New config options `exclude_modules` and `run_modules` to complement `-e` and `-m` cli flags.
* Command line output is now coloured by default :rainbow: (use `--no-ansi` to turn this off)
* Better launch comparability due to code refactoring by [@KerstenBreuer](https://github.com/KerstenBreuer) and [@ewels](https://github.com/ewels)
    * Windows support for base `multiqc` command
    * Support for running as a python module: `python -m multiqc .`
    * Support for running within a script: `import multiqc` and `multiqc.run('/path/to/files')`
* Config option `custom_plot_config` now works for bargraph category configs as well ([#1044](https://github.com/ewels/MultiQC/issues/1044))
* Config `table_columns_visible` can now be given a module namespace and it will hide all columns from that module ([#541](https://github.com/ewels/MultiQC/issues/541))

#### Bug Fixes:
* MultiQC now ignores all `.md5` files
* Use `SafeLoader` for PyYaml load calls, avoiding recent warning messages.
* Hide `multiqc_config_example.yaml` in the `test` directory to stop people from using it without modification.
* Fixed matplotlib background colour issue (@epakarin - [#886](https://github.com/ewels/MultiQC/issues))
* Table rows that are empty due to hidden columns are now properly hidden on page load ([#835](https://github.com/ewels/MultiQC/issues/835))
* Sample name cleaning: All sample names are now truncated to their basename, without a path.
  * This includes for `regex` and `replace` (before was only the default `truncate`).
  * Only affects modules that take sample names from file contents, such as cutadapt.
  * See [#897](https://github.com/ewels/MultiQC/issues/897) for discussion.




## [MultiQC v1.7](https://github.com/ewels/MultiQC/releases/tag/v1.7) - 2018-12-21

#### New Modules:
* [**BISCUIT**](https://github.com/zwdzwd/biscuit)
    * BISuilfite-seq CUI Toolkit
    * Module written by [@zwdzwd](https://github.com/zwdzwd/)
* [**DamageProfiler**](https://github.com/Integrative-Transcriptomics/DamageProfiler)
    * A tool to determine ancient DNA misincorporation rates.
    * Module written by [@apeltzer](https://github.com/apeltzer/)
* [**FLASh**](https://ccb.jhu.edu/software/FLASH/)
    * FLASH (Fast Length Adjustment of SHort reads)
    * Module written by [@pooranis](https://github.com/pooranis/)
* [**MinIONQC**](https://github.com/roblanf/minion_qc)
    * QC of reads from ONT long-read sequencing
    * Module written by [@ManavalanG](https://github.com/ManavalanG)
* [**phantompeakqualtools**](https://www.encodeproject.org/software/phantompeakqualtools)
    * A tool for informative enrichment and quality measures for ChIP-seq/DNase-seq/FAIRE-seq/MNase-seq data.
    * Module written by [@chuan-wang](https://github.com/chuan-wang/)
* [**Stacks**](http://catchenlab.life.illinois.edu/stacks/)
    * A software for analyzing restriction enzyme-based data (e.g. RAD-seq). Support for Stacks >= 2.1 only.
    * Module written by [@remiolsen](https://github.com/remiolsen/)

#### Module updates:
* **AdapterRemoval**
    * Handle error when zero bases are trimmed. See [#838](https://github.com/ewels/MultiQC/issues/838).
* **Bcl2fastq**
    * New plot showing the top twenty of undetermined barcodes by lane.
    * Informations for R1/R2 are now separated in the General Statistics table.
    * SampleID is concatenate with SampleName because in Chromium experiments several sample have the same SampleName.
* **deepTools**
    * New PCA plots from the `plotPCA` function (written by [@chuan-wang](https://github.com/chuan-wang/))
    * New fragment size distribution plots from `bamPEFragmentSize --outRawFragmentLengths` (written by [@chuan-wang](https://github.com/chuan-wang/))
    * New correlation heatmaps from the `plotCorrelation` function (written by [@chuan-wang](https://github.com/chuan-wang/))
    * New sequence distribution profiles around genes, from the `plotProfile` function (written by [@chuan-wang](https://github.com/chuan-wang/))
    * Reordered sections
* **Fastp**
    * Fixed bug in parsing of empty histogram data. See [#845](https://github.com/ewels/MultiQC/issues/845).
* **FastQC**
    * Refactored _Per Base Sequence Content_ plots to show original underlying data, instead of calculating it from the page contents. Now shows original FastQC base-ranges and fixes 100% GC bug in final few pixels. See [#812](https://github.com/ewels/MultiQC/issues/812).
    * When including a FastQC section multiple times in one report, the summary progress bars now behave as you would expect.
* **FastQ Screen**
    * Don't hide genomes in the simple plot, even if they have zero unique hits. See [#829](https://github.com/ewels/MultiQC/issues/829).
* **InterOp**
    * Fixed bug where read counts and base pair yields were not displaying in tables correctly.
    * Number formatting for these fields can now be customised in the same way as with other modules, as described [in the docs](http://multiqc.info/docs/#number-base-multiplier)
* **Picard**
    * InsertSizeMetrics: You can now configure to what degree the insert size plot should be smoothed.
    * CollectRnaSeqMetrics: Add warning about missing rRNA annotation.
    * CollectRnaSeqMetrics: Add chart for counts/percentage of reads mapped to the correct strand.
    * Now parses VariantCallingMetrics reports. (Similar to GATK module's VariantEval.)
* **phantompeakqualtools**
    * Properly clean sample names
* **Trimmomatic**
    * Updated Trimmomatic module documentation to be more helpful
    * New option to use filenames instead of relying on the command line used. See [#864](https://github.com/ewels/MultiQC/issues/864).

#### New MultiQC Features:
* Embed your custom images with a new Custom Content feature! Just add `_mqc` to the end of the filename for `.png`, `.jpg` or `.jpeg` files.
* Documentation for Custom Content reordered to make it a little more sane
* You can now add or override any config parameter for any MultiQC plot! See [the documentation](http://multiqc.info/docs/#customising-plots) for more info.
* Allow `table_columns_placement` config to work with table IDs as well as column namespaces. See [#841](https://github.com/ewels/MultiQC/issues/841).
* Improved visual spacing between grouped bar plots


#### Bug Fixes:
* Custom content no longer clobbers `col1_header` table configs
* The option `--file-list` that refers to a text file with file paths to analyse will no longer ignore directory paths
* [Sample name directory prefixes](https://multiqc.info/docs/#sample-names-prefixed-with-directories) are now added _after_ cleanup.
* If a module is run multiple times in one report, it's CSS and JS files will only be included once (`default` template)




## [MultiQC v1.6](https://github.com/ewels/MultiQC/releases/tag/v1.6) - 2018-08-04

Some of these updates are thanks to the efforts of people who attended the [NASPM](https://twitter.com/NordicGenomics) 2018 MultiQC hackathon session. Thanks to everyone who attended!

#### New Modules:
* [**fastp**](https://github.com/OpenGene/fastp)
    * An ultra-fast all-in-one FASTQ preprocessor (QC, adapters, trimming, filtering, splitting...)
    * Module started by [@florianduclot](https://github.com/florianduclot/) and completed by [@ewels](https://github.com/ewels/)
* [**hap.py**](https://github.com/Illumina/hap.py)
    * Hap.py is a set of programs based on htslib to benchmark variant calls against gold standard truth datasets
    * Module written by [@tsnowlan](https://github.com/tsnowlan/)
* [**Long Ranger**](https://support.10xgenomics.com/genome-exome/software/pipelines/latest/what-is-long-ranger)
    * Works with data from the 10X Genomics Chromium. Performs sample demultiplexing, barcode processing, alignment, quality control, variant calling, phasing, and structural variant calling.
    * Module written by [@remiolsen](https://github.com/remiolsen/)
* [**miRTrace**](https://github.com/friedlanderlab/mirtrace)
    * A quality control software for small RNA sequencing data.
    * Module written by [@chuan-wang](https://github.com/chuan-wang/)


#### Module updates:
* **BCFtools**
    * New plot showing SNP statistics versus quality of call from bcftools stats ([@MaxUlysse](https://github.com/MaxUlysse) and [@Rotholandus](https://github.com/Rotholandus))
* **BBMap**
    * Support added for BBDuk kmer-based adapter/contaminant filtering summary stats ([@boulund](https://github.com/boulund)
* **FastQC**
    * New read count plot, split into unique and duplicate reads if possible.
    * Help text added for all sections, mostly copied from the excellent FastQC help.
    * Sequence duplication plot rescaled
* **FastQ Screen**
    * Samples in large-sample-number plot are now sorted alphabetically ([@hassanfa](https://github.com/hassanfa)
* **MACS2**
    * Output is now more tolerant of missing data (no plot if no data)
* **Peddy**
    * Background samples now shown in ancestry PCA plot ([@roryk](https://github.com/roryk))
    * New plot showing sex checks versus het ratios, supporting unknowns ([@oyvinev](https://github.com/oyvinev))
* **Picard**
    * New submodule to handle `ValidateSamFile` reports ([@cpavanrun](https://github.com/cpavanrun))
    * WGSMetrics now add the mean and standard-deviation coverage to the general stats table (hidden) ([@cpavanrun](https://github.com/cpavanrun))
* **Preseq**
    * New config option to plot preseq plots with unique old coverage on the y axis instead of read count
    * Code refactoring by [@vladsaveliev](https://github.com/vladsaveliev)
* **QUAST**
    * Null values (`-`) in reports now handled properly. Bargraphs always shown despite varying thresholds. ([@vladsaveliev](https://github.com/vladsaveliev))
* **RNA-SeQC**
    * Don't create the report section for Gene Body Coverage if no data is given
* **Samtools**
    * Fixed edge case bug where MultiQC could crash if a sample had zero count coverage with idxstats.
    * Adds % proper pairs to general stats table
* **Skewer**
    * Read length plot rescaled
* **Tophat**
    * Fixed bug where some samples could be given a blank sample name ([@lparsons](https://github.com/lparsons))
* **VerifyBamID**
    * Change column header help text for contamination to match percentage output ([@chapmanb](https://github.com/chapmanb))

#### New MultiQC Features:
* New config option `remove_sections` to skip specific report sections from modules
* Add `path_filters_exclude` to exclude certain files when running modules multiple times. You could previously only include certain files.
* New `exclude_*` keys for file search patterns
    * Have a subset of patterns to exclude otherwise detected files with, by filename or contents
* Command line options all now use mid-word hyphens (not a mix of hyphens and underscores)
    * Old underscore terms still maintained for backwards compatibility
* Flag `--view-tags` now works without requiring an "analysis directory".
* Removed Python dependency for `enum34` ([@boulund](https://github.com/boulund))
* Columns can be added to `General Stats` table for custom content/module.
* New `--ignore-symlinks` flag which will ignore symlinked directories and files.
* New `--no-megaqc-upload` flag which disables automatically uploading data to MegaQC

#### Bug Fixes
* Fix path_filters for top_modules/module_order configuration only selecting if *all* globs match. It now filters searches that match *any* glob.
* Empty sample names from cleaning are now no longer allowed
* Stop prepend_dirs set in the config from getting clobbered by an unpassed CLI option ([@tsnowlan](https://github.com/tsnowlan))
* Modules running multiple times now have multiple sets of columns in the General Statistics table again, instead of overwriting one another.
* Prevent tables from clobbering sorted row orders.
* Fix linegraph and scatter plots data conversion (sporadically the incorrect `ymax` was used to drop data points) ([@cpavanrun](https://github.com/cpavanrun))
* Adjusted behavior of ceiling and floor axis limits
* Adjusted multiple file search patterns to make them more specific
    * Prevents the wrong module from accidentally slurping up output from a different tool. By [@cpavanrun](https://github.com/cpavanrun) (see [PR #727](https://github.com/ewels/MultiQC/pull/727))
* Fixed broken report bar plots when `-p`/`--export-plots` was specified (see issue [#801](https://github.com/ewels/MultiQC/issues/801))





## [MultiQC v1.5](https://github.com/ewels/MultiQC/releases/tag/v1.5) - 2018-03-15

#### New Modules:
* [**HiCPro**](https://github.com/nservant/HiC-Pro) - New module!
    * HiCPro: Quality controls and processing of Hi-C
    * Module written by [@nservant](https://github.com/nservant),
* [**DeDup**](http://www.github.com/apeltzer/DeDup) - New module!
    * DeDup: Improved Duplicate Removal for merged/collapsed reads in ancient DNA analysis
    * Module written by [@apeltzer](https://github.com/apeltzer),
* [**Clip&Merge**](http://github.com/apeltzer/ClipAndMerge) - New module!
    * Clip&Merge: Adapter clipping and read merging for ancient DNA analysis
    * Module written by [@apeltzer](https://github.com/apeltzer),

#### Module updates:
* **bcl2fastq**
    * Catch `ZeroDivisionError` exceptions when there are 0 reads ([@aledj2](https://github.com/aledj2))
    * Add parsing of `TrimmedBases` and new General Stats column for % bases trimmed ([@matthdsm](https://github.com/matthdsm)).
* **BUSCO**
    * Fixed configuration bug that made all sample names become `'short'`
* **Custom Content**
    * Parsed tables now exported to `multiqc_data` files
* **Cutadapt**
    * Refactor parsing code to collect all length trimming plots
* **FastQC**
    * Fixed starting y-axis label for GC-content lineplot being incorrect.
* **HiCExplorer**
    * Updated to work with v2.0 release.
* **Homer**
    * Made parsing of `tagInfo.txt` file more resilient to variations in file format so that it works with new versions of Homer.
    * Kept order of chromosomes in coverage plot consistent.
* **Peddy**
    * Switch `Sex error` logic to `Correct sex` for better highlighting ([@aledj2](https://github.com/aledj2))
* **Picard**
    * Updated module and search patterns to recognise new output format from Picard version >= 2.16 and GATK output.
* **Qualimap BamQC**
    * Fixed bug where start of _Genome Fraction_ could have a step if target is 100% covered.
* **RNA-SeQC**
    * Added rRNA alignment stats to summary table [@Rolandde](https://github.com/Rolandde)
* **RSeqC**
    * Fixed read distribution plot by adding category for `other_intergenic` (thanks to [@moxgreen](https://github.com/moxgreen))
    * Fixed a dodgy plot title (Read GC content)
* **Supernova**
    * Added support for Supernova 2.0 reports. Fixed a TypeError bug when using txt reports only. Also a bug when parsing empty histogram files.

#### New MultiQC Features:
* Invalid choices for `--module` or `--exclude` now list the available modules alphabetically.
* Linting now checks for presence in `config.module_order` and tags.

#### Bug Fixes
* Excluding modules now works in combination with using module tags.
* Fixed edge-case bug where certain combinations of `output_fn_name` and `data_dir_name` could trigger a crash
* Conditional formatting - values are now longer double-labelled
* Made config option `extra_series` work in scatter plots the same way that it works for line plots
* Locked the `matplotlib` version to `v2.1.0` and below
    * Due to [two](https://github.com/matplotlib/matplotlib/issues/10476) [bugs](https://github.com/matplotlib/matplotlib/issues/10784) that appeared in `v2.2.0` - will remove this constraint when there's a new release that works again.





## [MultiQC v1.4](https://github.com/ewels/MultiQC/releases/tag/v1.4) - 2018-01-11

A slightly earlier-than-expected release due to a new problem with dependency packages that is breaking MultiQC installations since 2018-01-11.

#### New Modules:
* [**Sargasso**](http://statbio.github.io/Sargasso/)
    * Parses output from Sargasso - a tool to separate mixed-species RNA-seq reads according to their species of origin
    * Module written by [@hxin](https://github.com/hxin/)
* [**VerifyBAMID**](https://genome.sph.umich.edu/wiki/VerifyBamID)
    * Parses output from VerifyBAMID - a tool to detect contamination in BAM files.
    * Adds the `CHIPMIX` and `FREEMIX` columns to the general statistics table.
    * Module written by [@aledj2](https://github.com/aledj2/)

#### Module updates:
* **MACS2**
    * Updated to work with output from older versions of MACS2 by [@avilella](https://github.com/avilella/)
* **Peddy**
    * Add het check plot to suggest potential contamination by [@aledj2](https://github.com/aledj2)
* **Picard**
    * Picard HsMetrics `HS_PENALTY` plot now has correct axis labels
    * InsertSizeMetrics switches commas for points if it can't convert floats. Should help some european users.
* **QoRTs**
    * Added support for new style of output generated in the v1.3.0 release
* **Qualimap**
    * New `Error rate` column in General Statistics table, added by [@Cashalow](https://github.com/Cashalow/)
        * Hidden by default - customise your MultiQC config to always show this column (see [docs](http://multiqc.info/docs/#hiding-columns))
* **QUAST**
    * New option to customise the default display of contig count and length (eg. `bp` instead of `Mbp`).
    * See [documentation](http://multiqc.info/docs/#quast). Written by [@ewels](https://github.com/ewels/) and [@Cashalow](https://github.com/Cashalow/)
* **RSeQC**
    * Removed normalisation in Junction Saturation plot. Now raw counts instead of % of total junctions.

#### New MultiQC Features:
* Conditional formatting / highlighting of cell contents in tables
    * If you want to make values that match a criteria stand out more, you can now write custom rules and formatting instructions for tables.
    * For instructions, see [the documentation](http://multiqc.info/docs/#conditional-formatting)
* New `--lint` option which is strict about best-practices for writing new modules
    * Useful when writing new modules and code as it throws warnings
    * Currently only implemented for bar plots and a few other places. More linting coming soon...
* If MultiQC breaks and shows am error message, it now reports the filename of the last log it found
    * Hopefully this will help with debugging / finding dodgy input data

#### Bug Fixes
* Addressed new dependency error with conflicting package requirements
    * There was a conflict between the `networkx`, `colormath` and `spectra` releases.
    * I previously forced certain software versions to get around this, but `spectra` has now updated with the unfortunate effect of introducing a new dependency clash that halts installation.
* Fixed newly introduced bug where Custom Content MultiQC config file search patterns had been broken
* Updated pandoc command used in `--pdf` to work with new releases of Pandoc
* Made config `table_columns_visible` module name key matching case insensitive to make less frustrating





## [MultiQC v1.3](https://github.com/ewels/MultiQC/releases/tag/v1.3) - 2017-11-03

#### Breaking changes - custom search patterns
Only for users with custom search patterns for the `bowtie` or `star`: you will
need to update your config files - the `bowtie` search key is now `bowtie1`,
`star_genecounts` is now `star/genecounts`.

For users with custom modules - search patterns _must_ now conform to the search
pattern naming convention: `modulename` or `modulename/anything` (the search pattern
string beginning with the name of your module, anything you like after the first `/`).

#### New Modules:
* [**10X Supernova**](https://support.10xgenomics.com/de-novo-assembly/software/overview/welcome)
    * Parses statistics from the _de-novo_ Supernova software.
    * Module written by [@remiolsen](https://github.com/remiolsen/)
* [**BBMap**](https://sourceforge.net/projects/bbmap/)
    * Plot metrics from a number of BBMap tools, a suite of DNA/RNA mapping tools and utilities
    * Module written by [@boulund](https://github.com/boulund/) and [@epruesse](https://github.com/epruesse/)
* [**deepTools**](https://github.com/fidelram/deepTools) - new module!
    * Parse text output from `bamPEFragmentSize`, `estimateReadFiltering`, `plotCoverage`, `plotEnrichment`, and `plotFingerprint`
    * Module written by [@dpryan79](https://github.com/dpryan79/)
* [**Homer Tag Directory**](http://homer.ucsd.edu/homer/ngs/tagDir.html) - new submodule!
    * Module written by [@rdali](https://github.com/rdali/)
* [**illumina InterOp**](http://illumina.github.io/interop/index.html)
    * Module to parse metrics from illumina sequencing runs and demultiplexing, generated by the InterOp package
    * Module written by [@matthdsm](https://github.com/matthdsm/)
* [**RSEM**](https://deweylab.github.io/RSEM/) - new module!
    * Parse `.cnt` file comming from rsem-calculate-expression and plot read repartitions (Unalignable, Unique, Multi ...)
    * Module written by [@noirot](https://github.com/noirot/)
* [**HiCExplorer**](https://github.com/maxplanck-ie/HiCExplorer)
    * New module to parse the log files of `hicBuildMatrix`.
    * Module written by [@joachimwolff](https://github.com/joachimwolff/)

#### Module updates:
* **AfterQC**
    * Handle new output format where JSON summary key changed names.
* **bcl2fastq**
    * Clusters per sample plot now has tab where counts are categoried by lane.
* **GATK**
    * New submodule to handle Base Recalibrator stats, written by [@winni2k](https://github.com/winni2k/)
* **HiSAT2**
    * Fixed bug where plot title was incorrect if both SE and PE bargraphs were in one report
* **Picard HsMetrics**
    * Parsing code can now handle commas for decimal places
* **Preseq**
    * Updated odd file-search pattern that limited input files to 500kb
* **QoRTs**
    * Added new plots, new helptext and updated the module to produce a lot more output.
* **Qualimap BamQC**
    * Fixed edge-case bug where the refactored coverage plot code could raise an error from the `range` call.
* Documentation and link fixes for Slamdunk, GATK, bcl2fastq, Adapter Removal, FastQC and main docs
    * Many of these spotted and fixed by [@juliangehring](https://github.com/juliangehring/)
* Went through all modules and standardised plot titles
    * All plots should now have a title with the format _Module name: Plot name_

#### New MultiQC Features:
* New MultiQC docker image
    * Ready to use docker image now available at https://hub.docker.com/r/ewels/multiqc/ (200 MB)
    * Uses automated builds - pull `:latest` to get the development version, future releases will have stable tags.
    * Written by [@MaxUlysse](https://github.com/MaxUlysse/)
* New `module_order` config options allow modules to be run multiple times
    * Filters mean that a module can be run twice with different sets of files (eg. before and after trimming)
    * Custom module config parameters can be passed to module for each run
* File search refactored to only search for running modules
    * Makes search much faster when running with lots of files and limited modules
    * For example, if using `-m star` to only use the STAR module, all other file searches now skipped
* File search now warns if an unrecognised search type is given
* MultiQC now saves nearly all parsed data to a structured output file by default
    * See `multiqc_data/multiqc_data.json`
    * This can be turned off by setting `config.data_dump_file: false`
* Verbose logging when no log files found standardised. Less duplication in code and logs easier to read!
* New documentation section describing how to use MultiQC with Galaxy
* Using `shared_key: 'read_counts'` in table header configs now applies relevant defaults

#### Bug Fixes
* Installation problem caused by changes in upstream dependencies solved by stricter installation requirements
* Minor `default_dev` directory creation bug squashed
* Don't prepend the directory separator (`|`) to sample names with `-d` when there are no subdirs
* `yPlotLines` now works even if you don't set `width`





## [MultiQC v1.2](https://github.com/ewels/MultiQC/releases/tag/v1.2) - 2017-08-16

#### CodeFest 2017 Contributions
We had a fantastic group effort on MultiQC at the [2017 BOSC CodeFest](https://www.open-bio.org/wiki/Codefest_2017).
Many thanks to those involved!

#### New Modules:
* [**AfterQC**](https://github.com/OpenGene/AfterQC) - New module!
    * Added parsing of the _AfterQC_ json file data, with a plot of filtered reads.
    * Work by [@raonyguimaraes](https://github.com/raonyguimaraes)
* [**bcl2fastq**](https://support.illumina.com/sequencing/sequencing_software/bcl2fastq-conversion-software.html)
    * bcl2fastq can be used to both demultiplex data and convert BCL files to FASTQ file formats for downstream analysis
    * New module parses JSON output from recent versions and summarises some key statistics from the demultiplexing process.
    * Work by [@iimog](https://github.com/iimog) (with a little help from [@tbooth](https://github.com/tbooth) and [@ewels](https://github.com/ewels))
* [**leeHom**](https://github.com/grenaud/leeHom)
    * leeHom is a program for the Bayesian reconstruction of ancient DNA
* [**VCFTools**](https://vcftools.github.io)
    * Added initial support for VCFTools `relatedness2`
    * Added support for VCFTools `TsTv-by-count` `TsTv-by-qual` `TsTv-summary`
    * Module written by [@mwhamgenomics](https://github.com/mwhamgenomics)

#### Module updates:
* **FastQ Screen**
    * Gracefully handle missing data from very old FastQ Screen versions.
* **RNA-SeQC**
    * Add new transcript-associated reads plot.
* **Picard**
    * New submodule to handle output from `TargetedPcrMetrics`
* **Prokka**
    * Added parsing of the `# CRISPR arrays` data from Prokka when available ([@asetGem](https://github.com/asetGem))
* **Qualimap**
    * Some code refactoring to radically improve performance and run times, especially with high coverage datasets.
    * Fixed bug where _Cumulative coverage genome fraction_ plot could be truncated.

#### New MultiQC Features:
* New module help text
    * Lots of additional help text was written to make MultiQC report plots easier to interpret.
    * Updated modules:
        * Bowtie
        * Bowtie 2
        * Prokka
        * Qualimap
        * SnpEff
    * Elite team of help-writers:
        * [@tabwalsh](https://github.com/tabwalsh)
        * [@ddesvillechabrol](https://github.com/tabwalsh)
        * [@asetGem](https://github.com/asetGem)
* New config option `section_comments` allows you to add custom comments above specific sections in the report
* New `--tags` and `--view_tags` command line options
    * Modules can now be given tags (keywords) and filtered by those. So running `--tags RNA` will only run MultiQC modules related to RNA analysis.
    * Work by [@Hammarn](https://github.com/Hammarn)
* Back-end configuration options to specify the order of table columns
    * Modules and user configs can set priorities for columns to customise where they are displayed
    * Work by [@tbooth](https://github.com/tbooth)
* Added framework for proper unit testing
    * Previous start on unit tests tidied up, new blank template and tests for the `clean_sample_name` functionality.
    * Added to Travis and Appveyor for continuous integration testing.
    * Work by [@tbooth](https://github.com/tbooth)
* Bug fixes and refactoring of report configuration saving / loading
    * Discovered and fixed a bug where a report config could only be loaded once
    * Work by [@DennisSchwartz](https://github.com/DennisSchwartz)
* Table column row headers (sample names) can now be numeric-only.
    * Work by [@iimog](https://github.com/iimog)
* Improved sample name cleaning functionality
    * Added option `regex_keep` to clean filenames by _keeping_ the matching part of a pattern
    * Work by [@robinandeer](https://github.com/robinandeer)
* Handle error when invalid regexes are given in reports
    * Now have a nice toast error warning you and the invalid regexes are highlighted
    * Previously this just crashed the whole report without any warning
    * Work by [@robinandeer](https://github.com/robinandeer)
* Command line option `--dirs-depth` now sets `-d` to `True` (so now works even if `-d` isn't also specified).
* New config option `config.data_dump_file` to export as much data as possible to `multiqc_data/multiqc_data.json`
* New code to send exported JSON data to a a web server
    * This is in preparation for the upcoming MegaQC project. Stay tuned!

#### Bug Fixes:
* Specifying multiple config files with `-c`/`--config` now works as expected
    * Previously this would only read the last specified
* Fixed table rendering bug that affected Chrome v60 and IE7-11
    * Table cell background bars weren't showing up. Updated CSS to get around this rendering error.
* HTML ID cleanup now properly cleans strings so that they work with jQuery as expected.
* Made bar graph sample highlighting work properly again
* Config `custom_logo` paths can now be relative to the config file (or absolute as before)
* Report doesn't keep annoyingly telling you that toolbox changes haven't been applied
    * Now uses more subtle _toasts_ and only when you close the toolbox (not every click).
* Switching report toolbox options to regex mode now enables the _Apply_ button as it should.
* Sorting table columns with certain suffixes (eg. `13X`) no works properly (numerically)
* Fixed minor bug in line plot data smoothing (now works with unsorted keys)

---

## [MultiQC v1.1](https://github.com/ewels/MultiQC/releases/tag/v1.1) - 2017-07-18

#### New Modules:

* [**BioBloom Tools**](https://github.com/bcgsc/biobloom)
    * Create Bloom filters for a given reference and then to categorize sequences
* [**Conpair**](https://github.com/nygenome/Conpair)
    * Concordance and contamination estimator for tumor–normal pairs
* [**Disambiguate**](https://github.com/AstraZeneca-NGS/disambiguate)
    * Bargraph displaying the percentage of reads aligning to two different reference genomes.
* [**Flexbar**](https://github.com/seqan/flexbar)
    * Flexbar is a tool for flexible barcode and adapter removal.
* [**HISAT2**](https://ccb.jhu.edu/software/hisat2/)
    * New module for the HISAT2 aligner.
    * Made possible by updates to HISAT2 logging by @infphilo (requires `--new-summary` HISAT2 flag).
* [**HOMER**](http://homer.ucsd.edu/homer/)
    * Support for summary statistics from the `findPeaks` tool.
* [**Jellyfish**](http://www.cbcb.umd.edu/software/jellyfish/)
    * Histograms to estimate library complexity and coverage from k-mer content.
    * Module written by @vezzi
* [**MACS2**](https://github.com/taoliu/MACS)
    * Summary of redundant rate from MACS2 peak calling.
* [**QoRTs**](http://hartleys.github.io/QoRTs/)
    * QoRTs is toolkit for analysis, QC and data management of RNA-Seq datasets.
* [**THetA2**](http://compbio.cs.brown.edu/projects/theta/)
    * THeTA2 _(Tumor Heterogeneity Analysis)_ estimates tumour purity and clonal / subclonal copy number.

#### Module updates:

* **BCFtools**
    * Option to collapse complementary changes in substitutions plot, useful for non-strand specific experiments (thanks to @vladsaveliev)
* **Bismark**
    * M-Bias plots no longer show read 2 for single-end data.
* **Custom Content**
    * New option to print raw HTML content to the report.
* **FastQ Screen**
    * Fixed edge-case bug where many-sample plot broke if total number of reads was less than the subsample number.
    * Fixed incorrect logic of config option `fastqscreen_simpleplot` (thanks to @daler)
    * Organisms now alphabetically sorted in fancy plot so that order is nonrandom (thanks to @daler)
    * Fixed bug where `%No Hits` was missed in logs from recent versions of FastQ Screen.
* **HTSeq Counts**
    * Fixed but so that module still works when `--additional-attr` is specified in v0.8 HTSeq above (thanks to @nalcala)
* **Picard**
    * CollectInsertSize: Fixed bug that could make the General Statistics _Median Insert Size_ value incorrect.
    * Fixed error in sample name regex that left trailing `]` characters and was generally broken (thanks to @jyh1 for spotting this)
* **Preseq**
    * Improved plots display (thanks to @vladsaveliev)
* **Qualimap**
    * Only calculate bases over target coverage for values in General Statistics. Should give a speed increase for very high coverage datasets.
* **QUAST**
    * Module is now compatible with runs from [MetaQUAST](http://quast.sourceforge.net/metaquast) (thanks to @vladsaveliev)
* **RSeQC**
    * Changed default order of sections
    * Added config option to reorder and hide module report sections

#### New MultiQC features:

* If a report already exists, execution is no longer halted.
    * `_1` is appended to the filename, iterating if this also exists.
    * `-f`/`--force` still overwrites existing reports as before
    * Feature written by [@Hammarn](https://github.com/Hammarn)
* New ability to run modules multiple times in a single report
    * Each run can be given different configuration options, including filters for input files
    * For example, have FastQC after trimming as well as FastQC before trimming.
    * See the relevant [documentation](http://multiqc.info/docs/#order-of-modules) for more instructions.
* New option to customise the order of report _sections_
    * This is in addition / alternative to changing the order of module execution
    * Allows one module to have sections in multiple places (eg. Custom Content)
* Tables have new column options `floor`, `ceiling` and `minRange`.
* Reports show warning if JavaScript is disabled
* Config option `custom_logo` now works with file paths relative to config file directory and cwd.

#### Bug Fixes:

* Table headers now sort columns again after scrolling the table
* Fixed buggy table header tooltips
* Base `clean_s_name` function now strips excess whitespace.
* Line graphs don't smooth lines if not needed (number of points < maximum number allowed)
* PDF output now respects custom output directory.

---

## [MultiQC v1.0](https://github.com/ewels/MultiQC/releases/tag/v1.0) - 2017-05-17
Version 1.0! This release has been a long time coming and brings with it some fairly
major improvements in speed, report filesize and report performance. There's also
a bunch of new modules, more options, features and a whole lot of bug fixes.

The version number is being bumped up to 1.0 for a couple of reasons:

1. MultiQC is now _(hopefully)_ relatively stable. A number of facilities and users
   are now using it in a production setting and it's published. It feels like it
   probably deserves v1 status now somehow.
2. This update brings some fairly major changes which will break backwards
   compatibility for plugins. As such, semantic versioning suggests a change in
   major version number.

### Breaking Changes
For most people, you shouldn't have any problems upgrading. There are two
scenarios where you may need to make changes with this update:

#### 1. You have custom file search patterns
Search patterns have been flattened and may no longer have arbitrary depth.
For example, you may need to change the following:
```yaml
fastqc:
    data:
        fn: 'fastqc_data.txt'
    zip:
        fn: '*_fastqc.zip'
```
to this:
```yaml
fastqc/data:
    fn: 'fastqc_data.txt'
fastqc/zip:
    fn: '*_fastqc.zip'
```
See the [documentation](http://multiqc.info/docs/#step-1-find-log-files) for instructions on how to write the new file search syntax.

See [`search_patterns.yaml`](multiqc/utils/search_patterns.yaml) for the new module search keys
and more examples.

####  2. You have custom plugins / modules / external code
To see what changes need to applied to your custom plugin code, please see the [MultiQC docs](http://multiqc.info/docs/#v1.0-updates).

#### New Modules:

* [**Adapter Removal**](https://github.com/mikkelschubert/adapterremoval)
    * AdapterRemoval v2 - rapid adapter trimming, identification, and read merging
* [**BUSCO**](http://busco.ezlab.org/)
    * New module for the `BUSCO v2` tool, used for assessing genome assembly and annotation completeness.
* [**Cluster Flow**](http://clusterflow.io)
    * Cluster Flow is a workflow tool for bioinformatics pipelines. The new module parses executed tool commands.
* [**RNA-SeQC**](http://archive.broadinstitute.org/cancer/cga/rna-seqc)
    * New module to parse output from RNA-SeQC, a java program which computes a series
    of quality control metrics for RNA-seq data.
* [**goleft indexcov**](https://github.com/brentp/goleft/tree/master/indexcov)
    * [goleft indexcov](https://github.com/brentp/goleft/tree/master/indexcov) uses the PED and ROC
    data files to create diagnostic plots of coverage per sample, helping to identify sample gender and coverage issues.
    * Thanks to @chapmanb and @brentp
* [**SortMeRNA**](http://bioinfo.lifl.fr/RNA/sortmerna/)
    * New module for `SortMeRNA`, commonly used for removing rRNA contamination from datasets.
    * Written by @bschiffthaler

#### Module updates:

* **Bcftools**
    * Fixed bug with display of indels when only one sample
* **Cutadapt**
    * Now takes the filename if the sample name is `-` (stdin). Thanks to @tdido
* **FastQC**
    * Data for the Sequence content plot can now be downloaded from reports as a JSON file.
* **FastQ Screen**
    * Rewritten plotting method for high sample numbers plot (~ > 20 samples)
    * Now shows counts for single-species hits and bins all multi-species hits
    * Allows plot to show proper percentage view for each sample, much easier to interpret.
* **HTSeq**
    * Fix bug where header lines caused module to crash
* **Picard**
    * New `RrbsSummaryMetrics` Submodule!
    * New `WgsMetrics` Submodule!
    * `CollectGcBiasMetrics` module now prints summary statistics to `multiqc_data` if found. Thanks to @ahvigil
* **Preseq**
    * Now trims the x axis to the point that meets 90% of `min(unique molecules)`.
  	Hopefully prevents ridiculous x axes without sacrificing too much useful information.
    * Allows to show estimated depth of coverage instead of less informative molecule counts
  	(see [details](http://multiqc.info/docs/#preseq)).
    * Plots dots with externally calculated real read counts (see [details](http://multiqc.info/docs/#preseq)).
* **Qualimap**
    * RNASeq Transcript Profile now has correct axis units. Thanks to @roryk
    * BamQC module now doesn't crash if reports don't have genome gc distributions
* **RSeQC**
    * Fixed Python3 error in Junction Saturation code
    * Fixed JS error for Junction Saturation that made the single-sample combined plot only show _All Junctions_

#### Core MultiQC updates:
* Change in module structure and import statements (see [details](http://multiqc.info/docs/#v1.0-updates)).
* Module file search has been rewritten (see above changes to configs)
    * Significant improvement in search speed (test dataset runs in approximately half the time)
    * More options for modules to find their logs, eg. filename and contents matching regexes (see the [docs](http://multiqc.info/docs/#step-1-find-log-files))
* Report plot data is now compressed, significantly reducing report filesizes.
* New `--ignore-samples` option to skip samples based on parsed sample name
    * Alternative to filtering by input filename, which doesn't always work
    * Also can use config vars `sample_names_ignore` (glob patterns) and `sample_names_ignore_re` (regex patterns).
* New `--sample-names` command line option to give file with alternative sample names
    * Allows one-click batch renaming in reports
* New `--cl_config` option to supply MultiQC config YAML directly on the command line.
* New config option to change numeric multiplier in General Stats
    * For example, if reports have few reads, can show `Thousands of Reads` instead of `Millions of Reads`
    * Set config options `read_count_multiplier`, `read_count_prefix` and `read_count_desc`
* Config options `decimalPoint_format` and `thousandsSep_format` now apply to tables as well as plots
    * By default, thosands will now be separated with a space and `.` used for decimal places.
* Tables now have a maximum-height by default and scroll within this.
    * Speeds up report rendering in the web browser and makes report less stupidly long with lots of samples
    * Button beneath table toggles full length if you want a zoomed-out view
    * Refactored and removed previous code to make the table header "float"
    * Set `config.collapse_tables` to `False` to disable table maximum-heights
* Bar graphs and heatmaps can now be zoomed in on
    * Interactive plots sometimes hide labels due to lack of space. These can now be zoomed in on to see specific samples in more detail.
* Report plots now load sequentially instead of all at once
    * Prevents the browser from locking up when large reports load
* Report plot and section HTML IDs are now sanitised and checked for duplicates
* New template available (called _sections_) which has faster loading
    * Only shows results from one module at a time
    * Makes big reports load in the browser much more quickly, but requires more clicking
    * Try it out by specifying `-t sections`
* Module sections tidied and refactored
    * New helper function `self.add_section()`
    * Sections hidden in nav if no title (no more need for the hacky `self.intro += `)
    * Content broken into `description`, `help` and `plot`, with automatic formatting
    * Empty module sections are now skipped in reports. No need to check if a plot function returns `None`!
    * Changes should be backwards-compatible
* Report plot data export code refactored
    * Now doesn't export hidden samples (uses HighCharts [export-csv](https://github.com/highcharts/export-csv) plugin)
* Handle error when `git` isn't installed on the system.
* Refactored colouring of table cells
    * Was previously done in the browser using [chroma.js](http://gka.github.io/chroma.js/)
    * Now done at report generation time using the [spectra](https://pypi.python.org/pypi/spectra) package
    * Should helpfully speed up report rendering time in the web browser, especially for large reports
* Docs updates (thanks to @varemo)
* Previously hidden log file `.multiqc.log` renamed to `multiqc.log` in `multiqc_data`
* Added option to load MultiQC config file from a path specified in the environment variable `MULTIQC_CONFIG_PATH`
* New table configuration options
    * `sortRows: False` prevents table rows from being sorted alphabetically
    * `col1_header` allows the default first column header to be changed from "Sample Name"
* Tables no longer show _Configure Columns_ and _Plot_ buttons if they only have a single column
* Custom content updates
    * New `custom_content`/`order` config option to specify order of Custom Content sections
    * Tables now use the header for the first column instead of always having `Sample Name`
    * JSON + YAML tables now remember order of table columns
    * Many minor bugfixes
* Line graphs and scatter graphs axis limits
    * If limits are specified, data exceeding this is no longer saved in report
    * Visually identical, but can make report file sizes considerable smaller in some cases
* Creating multiple plots without a config dict now works (previously just gave grey boxes in report)
* All changes are now tested on a Windows system, using [AppVeyor](https://ci.appveyor.com/project/ewels/multiqc/)
* Fixed rare error where some reports could get empty General Statistics tables when no data present.
* Fixed minor bug where config option `force: true` didn't work. Now you don't have to always specify `-f`!


---

## [MultiQC v0.9](https://github.com/ewels/MultiQC/releases/tag/v0.9) - 2016-12-21
A major new feature is released in v0.9 - support for _custom content_. This means
that MultiQC can now easily include output from custom scripts within reports without
the need for a new module or plugin. For more information, please see the
[MultiQC documentation](http://multiqc.info/docs/#custom-content).

#### New Modules:

* [**HTSeq**](http://www-huber.embl.de/HTSeq/doc/count.html)
    * New module for the `htseq-count` tool, often used in RNA-seq analysis.
* [**Prokka**](http://www.vicbioinformatics.com/software.prokka.shtml)
    * Prokka is a software tool for the rapid annotation of prokaryotic genomes.
* [**Slamdunk**](http://t-neumann.github.io/slamdunk/)
    * Slamdunk is a software tool to analyze SLAMSeq data.
* [**Peddy**](https://github.com/brentp/peddy)
    * Peddy calculates genotype :: pedigree correspondence checks, ancestry checks and sex checks using VCF files.

#### Module updates:

* **Cutadapt**
    * Fixed bug in General Stats table number for old versions of cutadapt (pre v1.7)
    * Added support for _really_ old cutadapt logs (eg. v.1.2)
* **FastQC**
    * New plot showing total overrepresented sequence percentages.
    * New option to parse a file containing a theoretical GC curve to display in the background.
        * Human & Mouse Genome / Transcriptome curves bundled, or make your own using
          [fastqcTheoreticalGC](https://github.com/mikelove/fastqcTheoreticalGC). See the
          [MultiQC docs](http://multiqc.info/docs/#fastqc) for more information.
* **featureCounts**
    * Added parsing checks and catch failures for when non-featureCounts files are picked up by accident
* **GATK**
    * Fixed logger error in VariantEval module.
* **Picard**
    * Fixed missing sample overwriting bug in `RnaSeqMetrics`
    * New feature to customise coverage shown from `HsMetrics` in General Statistics table
    see the [docs](http://multiqc.info/docs/#picard) for info).
    * Fixed compatibility problem with output from `CollectMultipleMetrics` for `CollectAlignmentSummaryMetrics`
* **Preseq**
    * Module now recognises output from `c_curve` mode.
* **RSeQC**
    * Made the gene body coverage plot show the percentage view by default
    * Made gene body coverage properly handle sample names
* **Samtools**
    * New module to show duplicate stats from `rmdup` logs
    * Fixed a couple of niggles in the idxstats plot
* **SnpEff**
    * Fixed swapped axis labels in the Variant Quality plot
* **STAR**
    * Fixed crash when there are 0 unmapped reads.
    * Sample name now taken from the directory name if no file prefix found.
* **Qualimap BamQC**
    * Add a line for pre-calculated reference genome GC content
    * Plot cumulative coverage for values above 50x, align with the coverage histogram.
    * New ability to customise coverage thresholds shown in General Statistics table
    (see the [docs](http://multiqc.info/docs/#qualimap) for info).

#### Core MultiQC updates:
* Support for _custom content_ (see top of release notes).
* New ninja report tool: make scatter plots of any two table columns!
* Plot data now saved in `multiqc_data` when 'flat' image plots are created
    * Allows you easily re-plot the data (eg. in Excel) for further downstream investigation
* Added _'Apply'_ button to Highlight / Rename / Hide.
    * These tools can become slow with large reports. This means that you can enter several
    things without having to wait for the report to replot each change.
* Report heatmaps can now be sorted by highlight
* New config options `decimalPoint_format` and `thousandsSep_format`
    * Allows you to change the default `1 234.56` number formatting for plots.
* New config option `top_modules` allows you to specify modules that should come at the top of the report
* Fixed bar plot bug where missing categories could shift data between samples
* Report title now printed in the side navigation
* Missing plot IDs added for easier plot exporting
* Stopped giving warnings about skipping directories (now a debug message)
* Added warnings in report about missing functionality for flat plots (exporting and toolbox)
* Export button has contextual text for images / data
* Fixed a bug where user config files were loaded twice
* Fixed bug where module order was random if `--module` or `--exclude` was used.
* Refactored code so that the order of modules can be changed in the user config
* Beefed up code + docs in scatter plots back end and multiple bar plots.
* Fixed a few back end nasties for Tables
    * Shared-key columns are no longer forced to share colour schemes
    * Fixed bug in lambda modified values when format string breaks
    * Supplying just data with no header information now works as advertised
* Improvements to back end code for bar plots
    * New `tt_decimals` and `tt_suffix` options for bar plots
    * Bar plots now support `yCeiling`, `yFloor` and `yMinRange`, as with line plots.
    * New option `hide_zero_cats:False` to force legends to be shown even when all data is 0
* General Stats _Showing x of y_ columns count is fixed on page load.
* Big code whitespace cleanup

---

## [MultiQC v0.8](https://github.com/ewels/MultiQC/releases/tag/v0.8) - 2016-09-26

#### New Modules:

* [**GATK**](https://software.broadinstitute.org/gatk/)
    * Added support for VariantEval reports, only parsing a little of the information
    in there so far, but it's a start.
    * Module originally written by @robinandeer at the [OBF Codefest](https://www.open-bio.org/wiki/Codefest_2016),
    finished off by @ewels
* [**Bcftools**](https://samtools.github.io/bcftools/)
* [**QUAST**](http://quast.bioinf.spbau.ru/)
    * QUAST is a tool for assessing de novo assemblies against reference genomes.

#### Module updates:

* **Bismark** now supports reports from `bam2nuc`, giving Cytosine coverage in General Stats.
* **Bowtie1**
    * Updated to try to find bowtie command before log, handle multiple logs in one file. Same as bowtie2.
* **FastQC**
    * Sample pass/warn/fail lists now display properly even with large numbers of samples
    * Sequence content heatmap display is better with many samples
* **Kallisto**
    * Now supports logs from SE data.
* **Picard**
    * `BaseDistributionByCycle` - new submodule! Written by @mlusignan
    * `RnaSeqMetrics` - new submodule! This one by @ewels ;)
    * `AlignmentSummaryMetrics` - another new submodule!
    * Fixed truncated files crash bug for Python 3 _(#306)_
* **Qualimap RNASeqQC**
    * Fixed parsing bug affecting counts in _Genomic Origin_ plot.
    * Module now works with European style thousand separators (`1.234,56` instead of `1,234.56`)
* **RSeQC**
    * `infer_experiment` - new submodule! Written by @Hammarn
* **Samtools**
    * `stats` submodule now has separate bar graph showing alignment scores
    * `flagstat` - new submodule! Written by @HLWiencko
    * `idxstats` - new submodule! This one by @ewels again

#### Core MultiQC updates:
* New `--export`/`-p` option to generate static images plot in `multiqc_plots` (`.png`, `.svg` and `.pdf`)
    * Configurable with `export_plots`, `plots_dir_name` and `export_plot_formats` config options
    * `--flat` option no longer saves plots in `multiqc_data/multiqc_plots`
* New `--comment`/`-b` flag to add a comment to the top of reports.
* New `--dirs-depth`/`-dd` flag to specify how many directories to prepend with `--dirs`/`-d`
    * Specifying a postive number will take that many directories from the end of the path
    * A negative number will take directories from the start of the path.
* Directory paths now appended before cleaning, so `fn_clean_exts` will now affect these names.
* New `custom_logo` attributes to add your own logo to reports.
* New `report_header_info` config option to add arbitrary information to the top of reports.
* New `--pdf` option to create a PDF report
    * Depends on [Pandoc](http://pandoc.org) being installed and is in a beta-stage currently.
    * Note that specifying this will make MultiQC use the `simple` template, giving a HTML report with
    much reduced functionality.
* New `fn_clean_sample_names` config option to turn off sample name cleaning
    * This will print the full filename for samples. Less pretty reports and rows
    on the General Statistics table won't line up, but can prevent overwriting.
* Table header defaults can now be set easily
* General Statistics table now hidden if empty.
* Some new defaults in the sample name cleaning
* Updated the `simple` template.
    * Now has no toolbox or nav, no JavaScript and is better suited for printing / PDFs.
    * New `config.simple_output` config flag so code knows when we're trying to avoid JS.
* Fixed some bugs with config settings (eg. template) being overwritten.
* NFS log file deletion bug fixed by @brainstorm (#265)
* Fixed bug in `--ignore` behaviour with directory names.
* Fixed nasty bug in beeswarm dot plots where sample names were mixed up (#278)
* Beeswarm header text is now more informative (sample count with more info on a tooltip)
* Beeswarm plots now work when reports have > 1000 samples
* Fixed some buggy behaviour in saving / loading report highlighting + renaming configs (#354)

Many thanks to those at the [OpenBio Codefest 2016](https://www.open-bio.org/wiki/Codefest_2016)
who worked on MultiQC projects.

---

## [MultiQC v0.7](https://github.com/ewels/MultiQC/releases/tag/v0.7) - 2016-07-04
#### Module updates:
* [**Kallisto**](https://pachterlab.github.io/kallisto/) - new module!
* **Picard**
    * Code refactored to make maintenance and additions easier.
    * Big update to `HsMetrics` parsing - more results shown in report, new plots (by @lpantano)
    * Updated `InsertSizeMetrics` to understand logs generated by `CollectMultipleMetrics` (#215)
    * Newlines in picard output. Fixed by @dakl
* **Samtools**
    * Code refactored
    * Rewrote the `samtools stats` code to display more stats in report with a beeswarm plot.
* **Qualimap**
    * Rewritten to use latest methods and fix bugs.
    * Added _Percentage Aligned_ column to general stats for `BamQC` module.
    * Extra table thresholds added by @avilella (hidden by default)
* **General Statistics**
    * Some tweaks to the display defaults (FastQC, Bismark, Qualimap, SnpEff)
    * Now possible to skip the General Statistics section of the report with `--exclude general_stats`
* **Cutadapt** module updated to recognise logs from old versions of cutadapt (<= v1.6)
* **Trimmomatic**
    * Now handles `,` decimal places in percentage values.
    * Can cope with line breaks in log files (see issue #212)
* **FastQC** refactored
    * Now skips zip files if the sample name has already been found. Speeds up MultiQC execution.
    * Code cleaned up. Parsing and data-structures standardised.
    * New popovers on Pass / Warn / Fail status bars showing sample names. Fast highlighting and hiding.
    * New column in General Stats (hidden by default) showing percentage of FastQC modules that failed.
* **SnpEff**
    * Search pattern now more generic, should match reports from others.
    * _Counts by Effect_ plot removed (had hundreds of categories, was fairly unusable).
    * `KeyError` bug fixed.
* **Samblaster** now gets sample name from `ID` instead of `SM` (@dakl)
* **Bowtie 2**
    * Now parses overall alignment rate as intended.
    * Now depends on even less log contents to work with more inputs.
* **MethylQA** now handles variable spacing in logs
* **featureCounts** now splits columns on tabs instead of whitespace, can handle filenames with spaces

#### Core MultiQC updates:
* **Galaxy**: MultiQC now available in Galax! Work by @devengineson / @yvanlebras / @cmonjeau
    * See it in the [Galaxy Toolshed](https://toolshed.g2.bx.psu.edu/view/engineson/multiqc/)
* **Heatmap**: New plot type!
* **Scatter Plot**: New plot type!
* **Download raw data** behind plots in reports! Available in the Export toolbox.
    * Choose from tab-separated, comma-separated and the complete JSON.
* **Table columns can be hidden** on page load (shown through _Configure Columns_)
    * Defaults are configurable using the `table_columns_visible` config option.
* **Beeswarm plot**: Added missing rename / highlight / hiding functionality.
* New `-l` / `--file-list` option: specify a file containing a **list of files** to search.
* **Updated HighCharts** to v4.2.5. Added option to export to JPEG.
* Can now **cancel execution** with a single `ctrl+c` rather than having to button mash
* More granular control of **skipping files** during scan (filename, dirname, path matching)
    * Fixed `--exclude` so that it works with directories as well as files
* **New _Clear_ button** in toolbox to bulk remove highlighting / renaming / hiding filters.
* Improved documentation about behaviour for large sample numbers.
* Handle YAML parsing errors for the config file more gracefully
* Removed empty columns from tables again
* Fixed bug in changing module search patterns, reported by @lweasel
* Added timeout parameter to version check to prevent hang on systems with long defaults
* Fixed table display bug in Firefox
* Fixed bug related to order in which config files are loaded
* Fixed bug that broke the _"Show only"_ toolbox feature with multiple names.
* Numerous other small bugs.


---

## [MultiQC v0.6](https://github.com/ewels/MultiQC/releases/tag/v0.6) - 2016-04-29
#### Module updates:
* New [Salmon](http://combine-lab.github.io/salmon/) module.
* New [Trimmomatic](http://www.usadellab.org/cms/?page=trimmomatic) module.
* New [Bamtools stats](https://github.com/pezmaster31/bamtools) module.
* New beeswarm plot type. General Stats table replaced with this when many samples in report.
* New RSeQC module: Actually a suite of 8 new modules supporting various outputs from RSeQC
* Rewrote bowtie2 module: Now better at parsing logs and tries to scrape input from wrapper logs.
* Made cutadapt show counts by default instead of obs/exp
* Added percentage view to Picard insert size plot

#### Core MultiQC updates:
* Dynamic plots now update their labels properly when changing datasets and to percentages
* Config files now loaded from working directory if present
* Started new docs describing how each module works
* Refactored featureCounts module. Now handles summaries describing multiple samples.
* Stopped using so many hidden files. `.multiqc.log` now called `multiqc.log`
* New `-c`/`--config` command line option to specify a MultiQC configuration file
* Can now load run-specific config files called `multiqc_config.yaml` in working directory
* Large code refactoring - moved plotting code out of `BaseModule` and into new `multiqc.plots` submodules
* Generalised code used to generate the General Stats table so that it can be used by modules
* Removed interactive report tour, replaced with a link to a youtube tutorial
* Made it possible to permanently hide the blue welcome message for all future reports
* New option to smooth data for line plots. Avoids mega-huge plots. Applied to SnpEff, RSeQC, Picard.

Bugfixes:
* Qualimap handles infinity symbol (thanks @chapmanb )
* Made SnpEff less fussy about required fields for making plots
* UTF-8 file paths handled properly in Py2.7+
* Extending two config variables wasn't working. Now fixed.
* Dragging the height bar of plots now works again.
* Plots now properly change y axis limits and labels when changing datasets
* Flat plots now have correct path in `default_dev` template

---

## [MultiQC v0.5](https://github.com/ewels/MultiQC/releases/tag/v0.5) - 2016-03-29
#### Module updates:
* New [Skewer](https://github.com/relipmoc/skewer) module, written by @dakl
* New [Samblaster](https://github.com/GregoryFaust/samblaster) module, written by @dakl
* New [Samtools stats](http://www.htslib.org/) module, written by @lpantano
* New [HiCUP](http://www.bioinformatics.babraham.ac.uk/projects/hicup/) module
* New [SnpEff](http://snpeff.sourceforge.net/) module
* New [methylQA](http://methylqa.sourceforge.net/) module

#### Core MultiQC updates:
* New "Flat" image plots, rendered at run time with MatPlotLib
    * By default, will use image plots if > 50 samples (set in config as `plots_flat_numseries`)
    * Means that _very_ large numbers of samples can be viewed in reports. _eg._ single cell data.
    * Templates can now specify their own plotting functions
    * Use `--flat` and `--interactive` to override this behaviour
* MultiQC added to `bioconda` (with help from @dakl)
* New plugin hook: `config_loaded`
* Plugins can now add new command line options (thanks to @robinandeer)
* Changed default data directory name from `multiqc_report_data` to `multiqc_data`
* Removed support for depreciated MultiQC_OSXApp
* Updated logging so that a verbose `multiqc_data/.multiqc.log` file is always written
* Now logs more stuff in verbose mode - command used, user configs and so on.
* Added a call to multiqc.info to check for new versions. Disable with config `no_version_check`
* Removed general stats manual row sorting.
* Made filename matching use glob unix style filename match patterns
* Everything (including the data directory) is now created in a temporary directory and moved when MultiQC is complete.
* A handful of performance updates for large analysis directories

---

## [MultiQC v0.4](https://github.com/ewels/MultiQC/releases/tag/v0.4) - 2016-02-16
* New `multiqc_sources.txt` which identifies the paths used to collect all report data for each sample
* Export parsed data as tab-delimited text, `JSON` or `YAML` using the new `-k`/`--data-format` command line option
* Updated HighCharts from `v4.2.2` to `v4.2.3`, fixes tooltip hover bug.
* Nicer export button. Now tied to the export toolbox, hopefully more intuitive.
* FastQC: Per base sequence content heatmap can now be clicked to show line graph for single sample
* FastQC: No longer show adapter contamination datasets with <= 0.1% contamination.
* Picard: Added support for `CollectOxoGMetrics` reports.
* Changed command line option `--name` to `--filename`
* `--name` also used for filename if `--filename` not specified.
* Hide samples toolbox now has switch to _show only_ matching samples
* New regex help box with examples added to report
* New button to copy general stats table to the clipboard
* General Stats table 'floating' header now sorts properly when scrolling
* Bugfix: MultiQC default_dev template now copies module assets properly
* Bufgix: General Stats table floating header now resizes properly when page width changes

---

## [MultiQC v0.3.2](https://github.com/ewels/MultiQC/releases/tag/v0.3.2) - 2016-02-08
* All modules now load their log file search parameters from a config
  file, allowing you to overwrite them using your user config file
    * This is useful if your analysis pipeline renames program outputs
* New Picard (sub)modules - Insert Size, GC Bias & HsMetrics
* New Qualimap (sub)module - RNA-Seq QC
* Made Picard MarkDups show percent by default instead of counts
* Added M-Bias plot to Bismark
* New option to stream report HTML to `stdout`
* Files can now be specified as well as directories
* New options to specify whether the parsed data directory should be created
    * command line flags: `--data` / `--no-data`
    * config option name: `make_data_dir`
* Fixed bug with incorrect path to installation dir config YAML file
* New toolbox drawer for bulk-exporting graph images
* Report side navigation can now be hidden to maximise horizontal space
* Mobile styling improved for narrow screen
* More vibrant colours in the general stats table
* General stats table numbers now left aligned
* Settings now saved and loaded to named localstorage locations
    * Simplified interface - no longer global / single report saving
    * Removed static file config. Solves JS error, no-one was doing this
    since we have standalone reports anyway.
* Added support for Python 3.5
* Fixed bug with module specific CSS / JS includes in some templates
* Made the 'ignore files' config use unix style file pattern matching
* Fixed some bugs in the FastQ Screen module
* Fixed some bugs in the FastQC module
* Fixed occasional general stats table bug
* Table sorting on sample names now works after renaming
* Bismark module restructure
    * Each report type now handled independently (alignment / dedup / meth extraction)
    * M-Bias plot now shows R1 and R2
* FastQC GC content plot now has option for counts or percentages
    * Allows comparison between samples with very different read counts
* Bugfix for reports javascript
    * Caused by updated to remotely loaded HighCharts export script
    * Export script now bundled with multiqc, so does not depend on internet connection
    * Other JS errors fixed in this work
* Bugfix for older FastQC reports - handle old style sequence dup data
* Bugfix for varying Tophat alignment report formats
* Bugfix for Qualimap RNA Seq reports with paired end data


---

## [MultiQC v0.3.1](https://github.com/ewels/MultiQC/releases/tag/v0.3.1) - 2015-11-04
* Hotfix patch to fix broken FastQC module (wasn't finding `.zip` files properly)
* General Stats table colours now flat. Should improve browser speed.
* Empty rows now hidden if appear due to column removal in general stats
* FastQC Kmer plot removed until we have something better to show.

---

## [MultiQC v0.3](https://github.com/ewels/MultiQC/releases/tag/v0.3) - 2015-11-04
* Lots of lovely new documentation!
* Child templates - easily customise specific parts of the default report template
* Plugin hooks - allow other tools to execute custom code during MultiQC execution
* New Preseq module
* New design for general statistics table (snazzy new background bars)
* Further development of toolbox
    * New button to clear all filters
    * Warnings when samples are hidden, plus empty plots and table cols are hidden
    * Active toolbar tab buttons are highlighted
* Lots of refactoring by @moonso to please the Pythonic gods
    * Switched to click instead of argparse to handle command line arguments
    * Code generally conforms to best practices better now.
* Now able to supply multiple directories to search for reports
* Logging output improved (now controlled by `-q` and `-v` for quiet and verbose)
* More HTML output dealt with by the base module, less left to the modules
    * Module introduction text
    * General statistics table now much easier to add to (new helper functions)
* Images, CSS and Javascript now included in HTML, meaning that there is a single
  report file to make sharing easier
* More accessible scrolling in the report - styled scrollbars and 'to top' button.
* Modules and templates now use setuptools entry points, facilitating plugins
  by other packages. Allows niche extensions whilst keeping the core codebase clean.
* The general stats table now has a sticky header row when scrolling, thanks to
  some new javascript wizardry...
* General stats columns can have a _shared key_ which allows common colour schemes
  and data ranges. For instance, all columns describing a read count will now share
  their scale across modules.
* General stats columns can be hidden and reordered with a new modal window.
* Plotting code refactored, reports with many samples (>50 by default) don't
  automatically render to avoid freezing the browser.
* Plots with highlighted and renamed samples now honour this when exporting to
  different file types.

---

## [MultiQC v0.2](https://github.com/ewels/MultiQC/releases/tag/v0.2) - 2015-09-18
* Code restructuring for nearly all modules. Common base module
  functions now handle many more functions (plots, config, file import)
    * See the [contributing notes](https://github.com/ewels/MultiQC/blob/master/CONTRIBUTING.md)
    for instructions on how to use these new helpers to make your own module
* New report toolbox - sample highlighting, renaming, hiding
    * Config is autosaved by default, can also export to a file for sharing
    * Interactive tour to help users find their way around
* New Tophat, Bowtie 2 and QualiMap modules
    * Thanks to @guillermo-carrasco for the QualiMap module
* Bowtie module now works
* New command line parameter `-d` prefixes sample names with the directory that
  they were found in. Allows duplicate filenames without being overwritten.
* Introduction walkthrough helps show what can be done in the report
* Now compatible with both Python 2 and Python 3
* Software version number now printed on command line properly, and in reports.
* Bugfix: FastQC doesn't break when only one report found
* Bugfix: FastQC seq content heatmap highlighting
* Many, many small bugfixes

---

## [MultiQC v0.1](https://github.com/ewels/MultiQC/releases/tag/v0.1) - 2015-09-01
* The first public release of MultiQC, after a month of development. Basic
structure in place and modules for FastQC, FastQ Screen, Cutadapt, Bismark,
STAR, Bowtie, Subread featureCounts and Picard MarkDuplicates. Approaching
stability, though still under fairly heavy development.<|MERGE_RESOLUTION|>--- conflicted
+++ resolved
@@ -15,14 +15,10 @@
   * Post-alignment ancient DNA analysis tool for MALT
 
 #### Module updates
-<<<<<<< HEAD
 * **CCS**
     * Add support for the json output format for CCS version 5
-=======
-
 * **Picard**
     * Add additional datasets to Picard Alignment Summary ([#1293](https://github.com/ewels/MultiQC/issues/1293))
->>>>>>> b52eb381
 * **DRAGEN**
     * Fix issue where missing out fields could crash the module ([#1223](https://github.com/ewels/MultiQC/issues/1223))
 * **featureCounts**
