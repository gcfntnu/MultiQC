# MultiQC Version History

## MultiQC v1.11dev

### MultiQC updates

- New interactive slider controls for controlling heatmap colour scales ([#1427](https://github.com/ewels/MultiQC/issues/1427))
- Make the module crash tracebacks much prettier using `rich`
- Refine the cli log output a little (nicely formatted header line + drop the `[INFO]`)
- Added docs describing tools for downstream analysis of MultiQC outputs.
- Added CI tests for Python 3.9, pinned `networkx` package to `>=2.5.1` ([#1413](https://github.com/ewels/MultiQC/issues/1413))
- Added patterns to `config.fn_ignore_paths` to avoid error with parsing installation dir / singularity cache ([#1416](https://github.com/ewels/MultiQC/issues/1416))
- Print a log message when flat-image plots are used due to sample size surpassing `plots_flat_numseries` config ([#1254](https://github.com/ewels/MultiQC/issues/1254))
- Fix the `mqc_colours` util function to lighten colours even when passing categorical or single-length lists.

#### New Modules

- [**Bustools**](https://bustools.github.io/)
  - Tools for working with BUS files
- [**Pangolin**](https://github.com/cov-lineages/pangolin)
  - Added MultiQC support for Pangolin, the tool that determines SARS-CoV-2 lineages
- [**VEP**](https://www.ensembl.org/info/docs/tools/vep/index.html)
  - Added MultiQC module to add summary statistics of Ensembl VEP annotations.

#### Module updates

- **bcl2fastq**
  - Added sample name cleaning so that prepending directories with the `-d` flag works properly.
- **fastp**
  - Handle a `ZeroDivisionError` if there are zero reads ([#1444](https://github.com/ewels/MultiQC/issues/1444))
- **Flexbar**
  - Fixed bug where reports with 0 reads would crash MultiQC ([#1407](https://github.com/ewels/MultiQC/issues/1407))
- **Kraken**
  - Handle a `ZeroDivisionError` if there are zero reads ([#1440](https://github.com/ewels/MultiQC/issues/1440))
  - Updated search patterns to handle edge case ([#1428](https://github.com/ewels/MultiQC/issues/1428))
- **Mosdepth**
  - Show barplot instead of line graph for coverage-per-contig plot if there is only one contig.
- **Picard**
  - `RnaSeqMetrics` - fix assignment barplot labels to say bases instead of reads ([#1408](https://github.com/ewels/MultiQC/issues/1408))
  - `CrosscheckFingerprints` - fix bug where LOD threshold was not detected when invoked with "new" picard cli style. fixed formatting bug ([#1414](https://github.com/ewels/MultiQC/issues/1414))
  - Add metrics from `CollectIlluminaBasecallingMetrics`, `CollectIlluminaLaneMetrics`, `ExtractIlluminaBarcodes` and `MarkIlluminaAdapters` ([#1336](https://github.com/ewels/MultiQC/pull/1336))
- **qc3C**
  - Updated module to not fail on older field names.
- **QUAST**
  - Fixed typo causing wrong number of contigs being displayed ([#1442](https://github.com/ewels/MultiQC/issues/1442))
- **VEP**
  - Handle error from missing variants in VEP stats file. ([#1446](https://github.com/ewels/MultiQC/issues/1446))

## [MultiQC v1.10.1](https://github.com/ewels/MultiQC/releases/tag/v1.10.1) - 2021-04-01

### MultiQC updates

- Dropped the `Skipping search pattern` log message from a warning to debug
- Moved directory prepending with `-d` back to before sample name cleaning (as it was before v1.7) ([#1264](https://github.com/ewels/MultiQC/issues/1264))
- If linegraph plot data goes above `ymax`, only _discard_ the data if the line doesn't come back again ([#1257](https://github.com/ewels/MultiQC/issues/1257))
- Allow scientific notation numbers in colour scheme generation
  - Fixed bug with very small minimum numbers that only revelead itself after a bugfix done in the v1.10 release
- Allow `top_modules` to be specified as empty dicts ([#1274](https://github.com/ewels/MultiQC/issues/1274))
- Require at least `rich` version `9.4.0` to avoid `SpinnerColumn` `AttributeError` ([#1393](https://github.com/ewels/MultiQC/issues/1393))
- Properly ignore `.snakemake` folders as intended ([#1395](https://github.com/ewels/MultiQC/issues/1395))

#### Module updates

- **bcftools**
  - Fixed bug where `QUAL` value `.` would crash MultiQC ([#1400](https://github.com/ewels/MultiQC/issues/1400))
- **bowtie2**
  - Fix bug where HiSAT2 paired-end bar plots were missing unaligned reads ([#1230](https://github.com/ewels/MultiQC/issues/1230))
- **Deeptools**
  - Handle `plotProfile` data where no upstream / downstream regions have been calculated around genes ([#1317](https://github.com/ewels/MultiQC/issues/1317))
  - Fix `IndexError` caused by mysterious `-1` in code.. ([#1275](https://github.com/ewels/MultiQC/issues/1275))
- **FastQC**
  - Replace `NaN` with `0` in the _Per Base Sequence Content_ plot to avoid crashing the plot ([#1246](https://github.com/ewels/MultiQC/issues/1246))
- **Picard**
  - Fixed bug in `ValidateSamFile` module where additional whitespace at the end of the file would cause MultiQC to crash ([#1397](https://github.com/ewels/MultiQC/issues/1397))
- **Somalier**
  - Fixed bug where using sample name cleaning in a config would trigger a `KeyError` ([#1234](https://github.com/ewels/MultiQC/issues/1234))

## [MultiQC v1.10](https://github.com/ewels/MultiQC/releases/tag/v1.10) - 2021-03-08

### Update for developers: Code linting

This is a big change for MultiQC developers. I have added automated code formatting and code linting
(style checks) to MultiQC. This helps to keep the MultiQC code base consistent despite having many
contributors and helps me to review pull-requests without having to consider whitespace.

Specifically, MultiQC now uses three main tools:

- [Black](https://github.com/psf/black) - Python Code
- [Prettier](https://prettier.io/) - Everything else (almost)
- [markdownlint-cli](https://github.com/igorshubovych/markdownlint-cli) - Stricter markdown rules

**All developers must run these tools when submitting changes via Pull-Requests!**
Automated CI tests now run with GitHub actions to check that all files pass the above tests.
If any files do not, that test will fail giving a red :x: next to the pull request.

For further information, please see the [documentation](https://multiqc.info/docs/#coding-with-multiqc).

### MultiQC updates

#### New MultiQC Features

- `--sample-filters` now also accepts `show_re` and `hide_re` in addition to `show` and `hide`. The `_re` options use regex, while the "normal" options use globbing.
- MultiQC config files now work with `.yml` file extension as well as `.yaml`
  - `.yaml` will take preference if both found.
- Section comments can now also be added for _General Statistics_
  - `section_comments: { general_stats: "My comment" }`
- New table header config option `bgcols` allows background colours for table cells with categorical data.
- New table header config options `cond_formatting_rules` and `cond_formatting_colours`
  - Comparable functionality to user config options `table_cond_formatting_rules` and `table_cond_formatting_colours`,
    allowes module developers to format table cell values as labels.
- New CI test looks for git merge markers in files
- Beautiful new [progress bar](https://rich.readthedocs.io/en/stable/progress.html) from the amazing [willmcgugan/rich](https://github.com/willmcgugan/rich) package.
- Added a bunch of new default sample name trimming suffixes ([see `8ac5c7b`](https://github.com/ewels/MultiQC/commit/8ac5c7b6e4ea6003ca2c9b681953ab3f22c5dd66))
- Added `timeout-minutes: 10` to the CI test workflow to check that changes aren't negatively affecting run time too much.
- New table header option `bars_zero_centrepoint` to treat `0` as zero width bars and plot bar length based on absolute values

#### New Modules

<<<<<<< HEAD
- [**ccs**](https://github.com/PacificBiosciences/ccs)
  - Generate highly accurate single-molecule consensus reads from PacBio data
=======
- [**EigenStratDatabaseTools**](https://github.com/TCLamnidis/EigenStratDatabaseTools)
  - Added MultiQC module to report SNP coverages from `eigenstrat_snp_coverage.py` in the general stats table.
>>>>>>> 696c1ce8
- [**HOPS**](https://www.github.com/rhubler/HOPS)
  - Post-alignment ancient DNA analysis tool for MALT
- [**JCVI**](https://github.com/tanghaibao/jcvi)
  - Computes statistics on genome annotation.
- [**ngsderive**](https://github.com/stjudecloud/ngsderive)
  - Forensic analysis tool useful in backwards computing information from next-generation sequencing data.
- [**OptiType**](https://github.com/FRED-2/OptiType)
  - Precision HLA typing from next-generation sequencing data
- [**PURPLE**](https://github.com/hartwigmedical/hmftools/tree/master/purity-ploidy-estimator)
  - A purity, ploidy and copy number estimator for whole genome tumor data
- [**Pychopper**](https://github.com/nanoporetech/pychopper)
  - Identify, orient and trim full length Nanopore cDNA reads
- [**qc3C**](https://github.com/cerebis/qc3C)
  - Reference-free QC of Hi-C sequencing data
- [**Sentieon**](https://www.sentieon.com/products/)
  - Submodules added to catch Picard-based QC metrics files

#### Module updates

- **DRAGEN**
  - Fix issue where missing out fields could crash the module ([#1223](https://github.com/ewels/MultiQC/issues/1223))
  - Added support for whole-exome / targetted data ([#1290](https://github.com/ewels/MultiQC/issues/1290))
- **featureCounts**
  - Add support for output from [Rsubread](https://bioconductor.org/packages/release/bioc/html/Rsubread.html) ([#1022](https://github.com/ewels/MultiQC/issues/1022))
- **fgbio**
  - Fix `ErrorRateByReadPosition` to calculate `ymax` not just on the overall `error_rate`, but also specific base errors (ex. `a_to_c_error_rate`, `a_to_g_error_rate`, ...). ([#1215](https://github.com/ewels/MultiQC/pull/1251))
  - Fix `ErrorRateByReadPosition` plotted line names to no longer concatenate multiple read identifiers and no longer have off-by-one read numbering (ex. `Sample1_R2_R3` -> `Sample1_R2`) ([#[1304](https://github.com/ewels/MultiQC/pull/1304))
- **Fastp**
  - Fixed description for duplication rate (pre-filtering, not post) ([#[1313](https://github.com/ewels/MultiQC/pull/1313))
- **GATK**
  - Add support for the creation of a "Reported vs Empirical Quality" graph to the Base Recalibration module.
- **hap.py**
  - Updated module to plot both SNP and INDEL stats ([#1241](https://github.com/ewels/MultiQC/issues/1241))
- **indexcov**
  - Fixed bug when making the PED file plots ([#1265](https://github.com/ewels/MultiQC/issues/1265))
- **interop**
  - Added the `% Occupied` metric to `Read Metrics per Lane` table which is reported for NovaSeq and iSeq platforms.
- **Kaiju**
  - Fixed bug affecting inputs with taxa levels other than Phylum ([#1217](https://github.com/ewels/MultiQC/issues/1217))
  - Rework barplot, add top 5 taxons ([#1219](https://github.com/ewels/MultiQC/issues/1219))
- **Kraken**
  - Fix `ZeroDivisionError` ([#1276](https://github.com/ewels/MultiQC/issues/1276))
  - Add distinct minimizer heatmap for KrakenUniq style duplication information ([#1333](https://github.com/ewels/MultiQC/pull/1380))
- **MALT**
  - Fix y-axis labelling in bargraphs
- **MACS2**
  - Add number of peaks to the _General Statistics_ table.
- **mosdepth**
  - Enable prepending of directory to sample names
  - Display contig names in _Coverage per contig_ plot tooltip
- **Picard**
  - Fix `HsMetrics` bait percentage columns ([#1212](https://github.com/ewels/MultiQC/issues/1212))
  - Fix `ConvertSequencingArtifactToOxoG` files not being found ([#1310](https://github.com/ewels/MultiQC/issues/1310))
  - Make `WgsMetrics` histogram smoothed if more than 1000 data points (avoids huge plots that crash the browser)
  - Multiple new config options for `WgsMetrics` to customise coverage histogram and speed up MultiQC with very high coverage files.
  - Add additional datasets to Picard Alignment Summary ([#1293](https://github.com/ewels/MultiQC/issues/1293))
  - Add support for `CrosscheckFingerprints` ([#1327](https://github.com/ewels/MultiQC/issues/1327))
- **PycoQC**
  - Log10 x-axis for _Read Length_ plot ([#1214](https://github.com/ewels/MultiQC/issues/1214))
- **Rockhopper**
  - Fix issue with parsing genome names in Rockhopper summary files ([#1333](https://github.com/ewels/MultiQC/issues/1333))
  - Fix issue properly parsing multiple samples within a single Rockhopper summary file
- **Salmon**
  - Only try to generate a plot for fragment length if the data was found.
- **verifyBamID**
  - Fix `CHIP` value detection ([#1316](https://github.com/ewels/MultiQC/pull/1316)).

#### New Custom Content features

- General Stats custom content now gives a log message
- If `id` is not set in `JSON` or `YAML` files, it defaults to the sample name instead of just `custom_content`
- Data from `JSON` or `YAML` now has `data` keys (sample names) run through the `clean_s_name()` function to apply sample name cleanup
- Fixed minor bug which caused custom content YAML files with a string `data` type to not be parsed

#### Bug Fixes

- Disable preservation of timestamps / modes when copying temp report files, to help issues with network shares ([#1333](https://github.com/ewels/MultiQC/issues/1333))
- Fixed MatPlotLib warning: `FixedFormatter should only be used together with FixedLocator`
- Fixed long-standing min/max bug with shared minimum values for table columns using `shared_key`
- Made table colour schemes work with negative numbers (don't strip `-` from values when making scheme)

## [MultiQC v1.9](https://github.com/ewels/MultiQC/releases/tag/v1.9) - 2020-05-30

#### Dropped official support for Python 2

Python 2 had its [official sunset date](https://www.python.org/doc/sunset-python-2/)
on January 1st 2020, meaning that it will no longer be developed by the Python community.
Part of the [python.org statement](https://www.python.org/doc/sunset-python-2/) reads:

> That means that we will not improve it anymore after that day,
> even if someone finds a security problem in it.
> You should upgrade to Python 3 as soon as you can.

[Very many Python packages no longer support Python 2](https://python3statement.org/)
and it whilst the MultiQC code is currently compatible with both Python 2 and Python 3,
it is increasingly difficult to maintain compatibility with the dependency packages it
uses, such as MatPlotLib, numpy and more.

As of MultiQC version 1.9, **Python 2 is no longer officially supported**.
Automatic CI tests will no longer run with Python 2 and Python 2 specific workarounds
are no longer guaranteed.

Whilst it may be possible to continue using MultiQC with Python 2 for a short time by
pinning dependencies, MultiQC compatibility for Python 2 will now slowly drift and start
to break. If you haven't already, **you need to switch to Python 3 now**.

#### New MultiQC Features

- Now using [GitHub Actions](https://github.com/features/actions) for all CI testing
  - Dropped Travis and AppVeyor, everything is now just on GitHub
  - Still testing on both Linux and Windows, with multiple versions of Python
  - CI tests should now run automatically for anyone who forks the MultiQC repository
- Linting with `--lint` now checks line graphs as well as bar graphs
- New `gathered` template with no tool name sections ([#1119](https://github.com/ewels/MultiQC/issues/1119))
- Added `--sample-filters` option to add _show_/_hide_ buttons at the top of the report ([#1125](https://github.com/ewels/MultiQC/issues/1125))
  - Buttons control the report toolbox Show/Hide tool, filtering your samples
  - Allows reports to be pre-configured based on a supplied list of sample names at report-generation time.
- Line graphs can now have `Log10` buttons (same functionality as bar graphs)
- Importing and running `multiqc` in a script is now a _little_ Better
  - `multiqc.run` now returns the `report` and `config` as well as the exit code. This means that you can explore the MultiQC run time a little in the Python environment.
  - Much more refactoring is needed to make MultiQC as useful in Python scripts as it could be. Watch this space.
- If a custom module `anchor` is set using `module_order`, it's now used a bit more:
  - Prefixed to module _section_ IDs
  - Appended to files saved in `multiqc_data`
  - Should help to prevent duplicates requiring `-1` suffixes when running a module multiple times
- New heatmap plot config options `xcats_samples` and `ycats_samples`
  - If set to `False`, the report toolbox options (_highlight_, _rename_, _show/hide_) do not affect that axis.
  - Means that the _Show only matching samples_ report toolbox option works on FastQC Status Checks, for example ([#1172](https://github.com/ewels/MultiQC/issues/1172))
- Report header time and analysis paths can now be hidden
  - New config options `show_analysis_paths` and `show_analysis_time` ([#1113](https://github.com/ewels/MultiQC/issues/1113))
- New search pattern key `skip: true` to skip specific searches when modules look for a lot of different files (eg. Picard).
- New `--profile-runtime` command line option (`config.profile_runtime`) to give analysis of how long the report takes to be generated
  - Plots of the file search results and durations are added to the end of the MultiQC report as a special module called _Run Time_
  - A summary of the time taken for the major stages of MultiQC execution are printed to the command line log.
- New table config option `only_defined_headers`
  - Defaults to `true`, set to `false` to also show any data columns that are not defined as headers
  - Useful as allows table-wide defaults to be set with column-specific overrides
- New `module` key allowed for `config.extra_fn_clean_exts` and `config.fn_clean_exts`
  - Means you can limit the action of a sample name cleaning pattern to specific MultiQC modules ([#905](https://github.com/ewels/MultiQC/issues/905))

#### New Custom Content features

- Improve support for HTML files - now just end your HTML filename with `_mqc.html`
  - Native handling of HTML snippets as files, no MultiQC config or YAML file required.
  - Also with embedded custom content configuration at the start of the file as a HTML comment.
- Add ability to group custom-content files into report sections
  - Use the new `parent_id`, `parent_name` and `parent_description` config keys to group content together like a regular module ([#1008](https://github.com/ewels/MultiQC/issues/1008))
- Custom Content files can now be configured using `custom_data`, without giving search patterns or data
  - Allows you to set descriptions and nicer titles for images and other 'blunt' data types in reports ([#1026](https://github.com/ewels/MultiQC/issues/1026))
  - Allows configuration of custom content separately from files themselves (`tsv`, `csv`, `txt` formats) ([#1205](https://github.com/ewels/MultiQC/issues/1205))

#### New Modules

- [**DRAGEN**](https://www.illumina.com/products/by-type/informatics-products/dragen-bio-it-platform.html)
  - Illumina Bio-IT Platform that uses FPGA for secondary NGS analysis
- [**iVar**](https://github.com/andersen-lab/ivar)
  - Added support for iVar: a computational package that contains functions broadly useful for viral amplicon-based sequencing.
- [**Kaiju**](http://kaiju.binf.ku.dk/)
  - Fast and sensitive taxonomic classification for metagenomics
- [**Kraken**](https://ccb.jhu.edu/software/kraken2/)
  - K-mer matching tool for taxonomic classification. Module plots bargraph of counts for top-5 hits across each taxa rank. General stats summary.
- [**MALT**](https://uni-tuebingen.de/fakultaeten/mathematisch-naturwissenschaftliche-fakultaet/fachbereiche/informatik/lehrstuehle/algorithms-in-bioinformatics/software/malt/)
  - Megan Alignment Tool: Metagenomics alignment tool.
- [**miRTop**](https://github.com/miRTop/mirtop)
  - Command line tool to annotate miRNAs with a standard mirna/isomir naming (mirGFF3)
  - Module started by [@oneillkza](https://github.com/oneillkza/) and completed by [@FlorianThibord](https://github.com/FlorianThibord/)
- [**MultiVCFAnalyzer**](https://github.com/alexherbig/multivcfanalyzer)
  - Combining multiple VCF files into one coherent report and format for downstream analysis.
- **Picard** - new submodules for `QualityByCycleMetrics`, `QualityScoreDistributionMetrics` & `QualityYieldMetrics`
  - See [#1116](https://github.com/ewels/MultiQC/issues/1114)
- [**Rockhopper**](https://cs.wellesley.edu/~btjaden/Rockhopper/)
  - RNA-seq tool for bacteria, includes bar plot showing where features map.
- [**Sickle**](https://github.com/najoshi/sickle)
  - A windowed adaptive trimming tool for FASTQ files using quality
- [**Somalier**](https://github.com/brentp/somalier)
  - Relatedness checking and QC for BAM/CRAM/VCF for cancer, DNA, BS-Seq, exome, etc.
- [**VarScan2**](https://github.com/dkoboldt/varscan)
  - Variant calling and somatic mutation/CNV detection for next-generation sequencing data

#### Module updates

- **BISCUIT**
  - Major rewrite to work with new BISCUIT QC script (BISCUIT `v0.3.16+`)
    - This change breaks backwards-compatability with previous BISCUIT versions. If you are unable to upgrade BISCUIT, please use MultiQC v1.8.
  - Fixed error when missing data in log files ([#1101](https://github.com/ewels/MultiQC/issues/1101))
- **bcl2fastq**
  - Samples with multiple library preps (i.e barcodes) will now be handled correctly ([#1094](https://github.com/ewels/MultiQC/issues/1094))
- **BUSCO**
  - Updated log search pattern to match new format in v4 with auto-lineage detection option ([#1163](https://github.com/ewels/MultiQC/issues/1163))
- **Cutadapt**
  - New bar plot showing the proportion of reads filtered out for different criteria (eg. _too short_, _too many Ns_) ([#1198](https://github.com/ewels/MultiQC/issues/1198))
- **DamageProfiler**
  - Removes redundant typo in init name. This makes referring to the module's column consistent with other modules when customising general stats table.
- **DeDup**
  - Updates plots to make compatible with 0.12.6
  - Fixes reporting errors - barplot total represents _mapped_ reads, not total reads in BAM file
  - New: Adds 'Post-DeDup Mapped Reads' column to general stats table.
- **FastQC**
  - Fixed tooltip text in _Sequence Duplication Levels_ plot ([#1092](https://github.com/ewels/MultiQC/issues/1092))
  - Handle edge-case where a FastQC report was for an empty file with 0 reads ([#1129](https://github.com/ewels/MultiQC/issues/1129))
- **FastQ Screen**
  - Don't skip plotting `% No Hits` even if it's `0%` ([#1126](https://github.com/ewels/MultiQC/issues/1126))
  - Refactor parsing code. Avoids error with `-0.00 %Unmapped` ([#1126](https://github.com/ewels/MultiQC/issues/1126))
  - New plot for _Bisulfite Reads_, if data is present
  - Categories in main plot are now sorted by the total read count and hidden if 0 across all samples
- **fgbio**
  - New: Plot error rate by read position from `ErrorRateByReadPosition`
  - GroupReadsByUmi plot can now be toggled to show relative percents ([#1147](https://github.com/ewels/MultiQC/pull/1147))
- **FLASh**
  - Logs not reporting innie and outine uncombined pairs now plot combined pairs instead ([#1173](https://github.com/ewels/MultiQC/issues/1173))
- **GATK**
  - Made parsing for VariantEval more tolerant, so that it will work with output from the tool when run in different modes ([#1158](https://github.com/ewels/MultiQC/issues/1158))
- **MTNucRatioCalculator**
  - Fixed misleading value suffix in general stats table
- **Picard MarkDuplicates**
  - **Major change** - previously, if multiple libraries (read-groups) were found then only the first would be used and all others ignored. Now, values from all libraries are merged and `PERCENT_DUPLICATION` and `ESTIMATED_LIBRARY_SIZE` are recalculated. Libraries can be kept as separate samples with a new MultiQC configuration option - `picard_config: markdups_merge_multiple_libraries: False`
  - **Major change** - Updated `MarkDuplicates` bar plot to double the read-pair counts, so that the numbers stack correctly. ([#1142](https://github.com/ewels/MultiQC/issues/1142))
- **Picard HsMetrics**
  - Updated large table to use columns specified in the MultiQC config. See [docs](https://multiqc.info/docs/#hsmetrics). ([#831](https://github.com/ewels/MultiQC/issues/831))
- **Picard WgsMetrics**
  - Updated parsing code to recognise new java class string ([#1114](https://github.com/ewels/MultiQC/issues/1114))
- **QualiMap**
  - Fixed QualiMap mean coverage calculation [#1082](https://github.com/ewels/MultiQC/issues/1082), [#1077](https://github.com/ewels/MultiQC/issues/1082)
- **RSeqC**
  - Support added for output from `geneBodyCoverage2.py` script ([#844](https://github.com/ewels/MultiQC/issues/844))
  - Single sample view in the _"Junction saturation"_ plot now works with the toolbox properly _(rename, hide, highlight)_ ([#1133](https://github.com/ewels/MultiQC/issues/1133))
- **RNASeQC2**
  - Updated to handle the parsing metric files from the [newer rewrite of RNA-SeqQC](https://github.com/broadinstitute/rnaseqc).
- **Samblaster**
  - Improved parsing to handle variable whitespace ([#1176](https://github.com/ewels/MultiQC/issues/1176))
- **Samtools**
  - Removes hardcoding of general stats column names. This allows column names to indicate when a module has been run twice ([https://github.com/ewels/MultiQC/issues/1076](https://github.com/ewels/MultiQC/issues/1076)).
  - Added an observed over expected read count plot for `idxstats` ([#1118](https://github.com/ewels/MultiQC/issues/1118))
  - Added additional (by default hidden) column for `flagstat` that displays number total number of reads in a bam
- **sortmerna**
  - Fix the bug for the latest sortmerna version 4.2.0 ([#1121](https://github.com/ewels/MultiQC/issues/1121))
- **sexdeterrmine**
  - Added a scatter plot of relative X- vs Y-coverage to the generated report.
- **VerifyBAMID**
  - Allow files with column header `FREEMIX(alpha)` ([#1112](https://github.com/ewels/MultiQC/issues/1112))

#### Bug Fixes

- Added a new test to check that modules work correctly with `--ignore-samples`. A lot of them didn't:
  - `Mosdepth`, `conpair`, `Qualimap BamQC`, `RNA-SeQC`, `GATK BaseRecalibrator`, `SNPsplit`, `SeqyClean`, `Jellyfish`, `hap.py`, `HOMER`, `BBMap`, `DeepTools`, `HiCExplorer`, `pycoQC`, `interop`
  - These modules have now all been fixed and `--ignore-samples` should work as you expect for whatever data you have.
- Removed use of `shutil.copy` to avoid problems with working on multiple filesystems ([#1130](https://github.com/ewels/MultiQC/issues/1130))
- Made folder naming behaviour of `multiqc_plots` consistent with `multiqc_data`
  - Incremental numeric suffixes now added if folder already exists
  - Plots folder properly renamed if using `-n`/`--filename`
- Heatmap plotting function is now compatible with MultiQC toolbox `hide` and `highlight` ([#1136](https://github.com/ewels/MultiQC/issues/1136))
- Plot config `logswitch_active` now works as advertised
- When running MultiQC modules several times, multiple data files are now created instead of overwriting one another ([#1175](https://github.com/ewels/MultiQC/issues/1175))
- Fixed minor bug where tables could report negative numbers of columns in their header text
- Fixed bug where numeric custom content sample names could trigger a `TypeError` ([#1091](https://github.com/ewels/MultiQC/issues/1091))
- Fixed custom content bug HTML data in a config file would trigger a `ValueError` ([#1071](https://github.com/ewels/MultiQC/issues/1071))
- Replaced deprecated 'warn()' with 'warning()' of the logging module
- Custom content now supports `section_extra` config key to add custom HTML after description.
- Barplots with `ymax` set now ignore this when you click the _Percentages_ tab.

## [MultiQC v1.8](https://github.com/ewels/MultiQC/releases/tag/v1.8) - 2019-11-20

#### New Modules

- [**fgbio**](http://fulcrumgenomics.github.io/fgbio/)
  - Process family size count hist data from `GroupReadsByUmi`
- [**biobambam2**](https://github.com/gt1/biobambam2)
  - Added submodule for `bamsormadup` tool
  - Totally cheating - it uses Picard MarkDuplicates but with a custom search pattern and naming
- [**SeqyClean**](https://github.com/ibest/seqyclean)
  - Adds analysis for seqyclean files
- [**mtnucratio**](https://github.com/apeltzer/MTNucRatioCalculator)
  - Added little helper tool to compute mt to nuclear ratios for NGS data.
- [**mosdepth**](https://github.com/brentp/mosdepth)
  - fast BAM/CRAM depth calculation for WGS, exome, or targeted sequencing
- [**SexDetErrmine**](https://github.com/TCLamnidis/Sex.DetERRmine)
  - Relative coverage and error rate of X and Y chromosomes
- [**SNPsplit**](https://github.com/FelixKrueger/SNPsplit)
  - Allele-specific alignment sorting

#### Module updates

- **bcl2fastq**
  - Added handling of demultiplexing of more than 2 reads
  - Allow bcl2fastq to parse undetermined barcode information in situations when lane indexes do not start at 1
- **BBMap**
  - Support for scafstats output marked as not yet implemented in docs
- **DeDup**
  - Added handling clusterfactor and JSON logfiles
- **damageprofiler**
  - Added writing metrics to data output file.
- **DeepTools**
  - Fixed Python3 bug with int() conversion ([#1057](https://github.com/ewels/MultiQC/issues/1057))
  - Handle varied TES boundary labels in plotProfile ([#1011](https://github.com/ewels/MultiQC/issues/1011))
  - Fixed bug that prevented running on only plotProfile files when no other deepTools files found.
- **fastp**
  - Fix faulty column handling for the _after filtering_ Q30 rate ([#936](https://github.com/ewels/MultiQC/issues/936))
- **FastQC**
  - When including a FastQC section multiple times in one report, the Per Base Sequence Content heatmaps now behave as you would expect.
  - Added heatmap showing FastQC status checks for every section report across all samples
  - Made sequence content individual plots work after samples have been renamed ([#777](https://github.com/ewels/MultiQC/issues/777))
  - Highlighting samples from status - respect chosen highlight colour in the toolbox ([#742](https://github.com/ewels/MultiQC/issues/742))
- **FastQ Screen**
  - When including a FastQ Screen section multiple times in one report, the plots now behave as you would expect.
  - Fixed MultiQC linting errors
- **fgbio**
  - Support the new output format of `ErrorRateByReadPosition` first introduced in version `1.3.0`, as well as the old output format.
- **GATK**
  - Refactored BaseRecalibrator code to be more consistent with MultiQC Python style
  - Handle zero count errors in BaseRecalibrator
- **HiC Explorer**
  - Fixed bug where module tries to parse `QC_table.txt`, a new log file in hicexplorer v2.2.
  - Updated the format of the report to fits the changes which have been applied to the QC report of hicexplorer v3.3
  - Updated code to save parsed results to `multiqc_data`
- **HTSeq**
  - Fixed bug where module would crash if a sample had zero reads ([#1006](https://github.com/ewels/MultiQC/issues/1006))
- **LongRanger**
  - Added support for the LongRanger Align pipeline.
- **miRTrace**
  - Fixed bug where a sample in some plots was missed. ([#932](https://github.com/ewels/MultiQC/issues/932))
- **Peddy**
  - Fixed bug where sample name cleaning could lead to error. ([#1024](https://github.com/ewels/MultiQC/issues/1024))
  - All plots (including _Het Check_ and _Sex Check_) now hidden if no data
- **Picard**
  - Modified `OxoGMetrics` so that it will find files created with GATK `CollectMultipleMetrics` and `ConvertSequencingArtifactToOxoG`.
- **QoRTs**
  - Fixed bug where `--dirs` broke certain input files. ([#821](https://github.com/ewels/MultiQC/issues/821))
- **Qualimap**
  - Added in mean coverage computation for general statistics report
  - Creates now tables of collected data in `multiqc_data`
- **RNA-SeQC**
  - Updated broken URL link
- **RSeQC**
  - Fixed bug where Junction Saturation plot when clicking a single sample was mislabelling the lines.
  - When including a RSeQC section multiple times in one report, clicking Junction Saturation plot now behaves as you would expect.
  - Fixed bug where exported data in `multiqc_rseqc_read_distribution.txt` files had incorrect values for `_kb` fields ([#1017](https://github.com/ewels/MultiQC/issues/1017))
- **Samtools**
  - Utilize in-built `read_count_multiplier` functionality to plot `flagstat` results more nicely
- **SnpEff**
  - Increased the default summary csv file-size limit from 1MB to 5MB.
- **Stacks**
  - Fixed bug where multi-population sum stats are parsed correctly ([#906](https://github.com/ewels/MultiQC/issues/906))
- **TopHat**
  - Fixed bug where TopHat would try to run with files from Bowtie2 or HiSAT2 and crash
- **VCFTools**
  - Fixed a bug where `tstv_by_qual.py` produced invalid json from infinity-values.
- **snpEff**
  - Added plot of effects

#### New MultiQC Features

- Added some installation docs for windows
- Added some docs about using MultiQC in bioinformatics pipelines
- Rewrote Docker image
  - New base image `czentye/matplotlib-minimal` reduces image size from ~200MB to ~80MB
  - Proper installation method ensures latest version of the code
  - New entrypoint allows easier command-line usage
- Support opening MultiQC on websites with CSP `script-src 'self'` with some sha256 exceptions
  - Plot data is no longer intertwined with javascript code so hashes stay the same
- Made `config.report_section_order` work for module sub-sections as well as just modules.
- New config options `exclude_modules` and `run_modules` to complement `-e` and `-m` cli flags.
- Command line output is now coloured by default :rainbow: (use `--no-ansi` to turn this off)
- Better launch comparability due to code refactoring by [@KerstenBreuer](https://github.com/KerstenBreuer) and [@ewels](https://github.com/ewels)
  - Windows support for base `multiqc` command
  - Support for running as a python module: `python -m multiqc .`
  - Support for running within a script: `import multiqc` and `multiqc.run('/path/to/files')`
- Config option `custom_plot_config` now works for bargraph category configs as well ([#1044](https://github.com/ewels/MultiQC/issues/1044))
- Config `table_columns_visible` can now be given a module namespace and it will hide all columns from that module ([#541](https://github.com/ewels/MultiQC/issues/541))

#### Bug Fixes

- MultiQC now ignores all `.md5` files
- Use `SafeLoader` for PyYaml load calls, avoiding recent warning messages.
- Hide `multiqc_config_example.yaml` in the `test` directory to stop people from using it without modification.
- Fixed matplotlib background colour issue (@epakarin - [#886](https://github.com/ewels/MultiQC/issues))
- Table rows that are empty due to hidden columns are now properly hidden on page load ([#835](https://github.com/ewels/MultiQC/issues/835))
- Sample name cleaning: All sample names are now truncated to their basename, without a path.
  - This includes for `regex` and `replace` (before was only the default `truncate`).
  - Only affects modules that take sample names from file contents, such as cutadapt.
  - See [#897](https://github.com/ewels/MultiQC/issues/897) for discussion.

## [MultiQC v1.7](https://github.com/ewels/MultiQC/releases/tag/v1.7) - 2018-12-21

#### New Modules

- [**BISCUIT**](https://github.com/zwdzwd/biscuit)
  - BISuilfite-seq CUI Toolkit
  - Module written by [@zwdzwd](https://github.com/zwdzwd/)
- [**DamageProfiler**](https://github.com/Integrative-Transcriptomics/DamageProfiler)
  - A tool to determine ancient DNA misincorporation rates.
  - Module written by [@apeltzer](https://github.com/apeltzer/)
- [**FLASh**](https://ccb.jhu.edu/software/FLASH/)
  - FLASH (Fast Length Adjustment of SHort reads)
  - Module written by [@pooranis](https://github.com/pooranis/)
- [**MinIONQC**](https://github.com/roblanf/minion_qc)
  - QC of reads from ONT long-read sequencing
  - Module written by [@ManavalanG](https://github.com/ManavalanG)
- [**phantompeakqualtools**](https://www.encodeproject.org/software/phantompeakqualtools)
  - A tool for informative enrichment and quality measures for ChIP-seq/DNase-seq/FAIRE-seq/MNase-seq data.
  - Module written by [@chuan-wang](https://github.com/chuan-wang/)
- [**Stacks**](http://catchenlab.life.illinois.edu/stacks/)
  - A software for analyzing restriction enzyme-based data (e.g. RAD-seq). Support for Stacks >= 2.1 only.
  - Module written by [@remiolsen](https://github.com/remiolsen/)

#### Module updates

- **AdapterRemoval**
  - Handle error when zero bases are trimmed. See [#838](https://github.com/ewels/MultiQC/issues/838).
- **Bcl2fastq**
  - New plot showing the top twenty of undetermined barcodes by lane.
  - Informations for R1/R2 are now separated in the General Statistics table.
  - SampleID is concatenate with SampleName because in Chromium experiments several sample have the same SampleName.
- **deepTools**
  - New PCA plots from the `plotPCA` function (written by [@chuan-wang](https://github.com/chuan-wang/))
  - New fragment size distribution plots from `bamPEFragmentSize --outRawFragmentLengths` (written by [@chuan-wang](https://github.com/chuan-wang/))
  - New correlation heatmaps from the `plotCorrelation` function (written by [@chuan-wang](https://github.com/chuan-wang/))
  - New sequence distribution profiles around genes, from the `plotProfile` function (written by [@chuan-wang](https://github.com/chuan-wang/))
  - Reordered sections
- **Fastp**
  - Fixed bug in parsing of empty histogram data. See [#845](https://github.com/ewels/MultiQC/issues/845).
- **FastQC**
  - Refactored _Per Base Sequence Content_ plots to show original underlying data, instead of calculating it from the page contents. Now shows original FastQC base-ranges and fixes 100% GC bug in final few pixels. See [#812](https://github.com/ewels/MultiQC/issues/812).
  - When including a FastQC section multiple times in one report, the summary progress bars now behave as you would expect.
- **FastQ Screen**
  - Don't hide genomes in the simple plot, even if they have zero unique hits. See [#829](https://github.com/ewels/MultiQC/issues/829).
- **InterOp**
  - Fixed bug where read counts and base pair yields were not displaying in tables correctly.
  - Number formatting for these fields can now be customised in the same way as with other modules, as described [in the docs](http://multiqc.info/docs/#number-base-multiplier)
- **Picard**
  - InsertSizeMetrics: You can now configure to what degree the insert size plot should be smoothed.
  - CollectRnaSeqMetrics: Add warning about missing rRNA annotation.
  - CollectRnaSeqMetrics: Add chart for counts/percentage of reads mapped to the correct strand.
  - Now parses VariantCallingMetrics reports. (Similar to GATK module's VariantEval.)
- **phantompeakqualtools**
  - Properly clean sample names
- **Trimmomatic**
  - Updated Trimmomatic module documentation to be more helpful
  - New option to use filenames instead of relying on the command line used. See [#864](https://github.com/ewels/MultiQC/issues/864).

#### New MultiQC Features

- Embed your custom images with a new Custom Content feature! Just add `_mqc` to the end of the filename for `.png`, `.jpg` or `.jpeg` files.
- Documentation for Custom Content reordered to make it a little more sane
- You can now add or override any config parameter for any MultiQC plot! See [the documentation](http://multiqc.info/docs/#customising-plots) for more info.
- Allow `table_columns_placement` config to work with table IDs as well as column namespaces. See [#841](https://github.com/ewels/MultiQC/issues/841).
- Improved visual spacing between grouped bar plots

#### Bug Fixes

- Custom content no longer clobbers `col1_header` table configs
- The option `--file-list` that refers to a text file with file paths to analyse will no longer ignore directory paths
- [Sample name directory prefixes](https://multiqc.info/docs/#sample-names-prefixed-with-directories) are now added _after_ cleanup.
- If a module is run multiple times in one report, it's CSS and JS files will only be included once (`default` template)

## [MultiQC v1.6](https://github.com/ewels/MultiQC/releases/tag/v1.6) - 2018-08-04

Some of these updates are thanks to the efforts of people who attended the [NASPM](https://twitter.com/NordicGenomics) 2018 MultiQC hackathon session. Thanks to everyone who attended!

#### New Modules

- [**fastp**](https://github.com/OpenGene/fastp)
  - An ultra-fast all-in-one FASTQ preprocessor (QC, adapters, trimming, filtering, splitting...)
  - Module started by [@florianduclot](https://github.com/florianduclot/) and completed by [@ewels](https://github.com/ewels/)
- [**hap.py**](https://github.com/Illumina/hap.py)
  - Hap.py is a set of programs based on htslib to benchmark variant calls against gold standard truth datasets
  - Module written by [@tsnowlan](https://github.com/tsnowlan/)
- [**Long Ranger**](https://support.10xgenomics.com/genome-exome/software/pipelines/latest/what-is-long-ranger)
  - Works with data from the 10X Genomics Chromium. Performs sample demultiplexing, barcode processing, alignment, quality control, variant calling, phasing, and structural variant calling.
  - Module written by [@remiolsen](https://github.com/remiolsen/)
- [**miRTrace**](https://github.com/friedlanderlab/mirtrace)
  - A quality control software for small RNA sequencing data.
  - Module written by [@chuan-wang](https://github.com/chuan-wang/)

#### Module updates

- **BCFtools**
  - New plot showing SNP statistics versus quality of call from bcftools stats ([@MaxUlysse](https://github.com/MaxUlysse) and [@Rotholandus](https://github.com/Rotholandus))
- **BBMap**
  - Support added for BBDuk kmer-based adapter/contaminant filtering summary stats ([@boulund](https://github.com/boulund)
- **FastQC**
  - New read count plot, split into unique and duplicate reads if possible.
  - Help text added for all sections, mostly copied from the excellent FastQC help.
  - Sequence duplication plot rescaled
- **FastQ Screen**
  - Samples in large-sample-number plot are now sorted alphabetically ([@hassanfa](https://github.com/hassanfa)
- **MACS2**
  - Output is now more tolerant of missing data (no plot if no data)
- **Peddy**
  - Background samples now shown in ancestry PCA plot ([@roryk](https://github.com/roryk))
  - New plot showing sex checks versus het ratios, supporting unknowns ([@oyvinev](https://github.com/oyvinev))
- **Picard**
  - New submodule to handle `ValidateSamFile` reports ([@cpavanrun](https://github.com/cpavanrun))
  - WGSMetrics now add the mean and standard-deviation coverage to the general stats table (hidden) ([@cpavanrun](https://github.com/cpavanrun))
- **Preseq**
  - New config option to plot preseq plots with unique old coverage on the y axis instead of read count
  - Code refactoring by [@vladsaveliev](https://github.com/vladsaveliev)
- **QUAST**
  - Null values (`-`) in reports now handled properly. Bargraphs always shown despite varying thresholds. ([@vladsaveliev](https://github.com/vladsaveliev))
- **RNA-SeQC**
  - Don't create the report section for Gene Body Coverage if no data is given
- **Samtools**
  - Fixed edge case bug where MultiQC could crash if a sample had zero count coverage with idxstats.
  - Adds % proper pairs to general stats table
- **Skewer**
  - Read length plot rescaled
- **Tophat**
  - Fixed bug where some samples could be given a blank sample name ([@lparsons](https://github.com/lparsons))
- **VerifyBamID**
  - Change column header help text for contamination to match percentage output ([@chapmanb](https://github.com/chapmanb))

#### New MultiQC Features

- New config option `remove_sections` to skip specific report sections from modules
- Add `path_filters_exclude` to exclude certain files when running modules multiple times. You could previously only include certain files.
- New `exclude_*` keys for file search patterns
  - Have a subset of patterns to exclude otherwise detected files with, by filename or contents
- Command line options all now use mid-word hyphens (not a mix of hyphens and underscores)
  - Old underscore terms still maintained for backwards compatibility
- Flag `--view-tags` now works without requiring an "analysis directory".
- Removed Python dependency for `enum34` ([@boulund](https://github.com/boulund))
- Columns can be added to `General Stats` table for custom content/module.
- New `--ignore-symlinks` flag which will ignore symlinked directories and files.
- New `--no-megaqc-upload` flag which disables automatically uploading data to MegaQC

#### Bug Fixes

- Fix path*filters for top_modules/module_order configuration only selecting if \_all* globs match. It now filters searches that match _any_ glob.
- Empty sample names from cleaning are now no longer allowed
- Stop prepend_dirs set in the config from getting clobbered by an unpassed CLI option ([@tsnowlan](https://github.com/tsnowlan))
- Modules running multiple times now have multiple sets of columns in the General Statistics table again, instead of overwriting one another.
- Prevent tables from clobbering sorted row orders.
- Fix linegraph and scatter plots data conversion (sporadically the incorrect `ymax` was used to drop data points) ([@cpavanrun](https://github.com/cpavanrun))
- Adjusted behavior of ceiling and floor axis limits
- Adjusted multiple file search patterns to make them more specific
  - Prevents the wrong module from accidentally slurping up output from a different tool. By [@cpavanrun](https://github.com/cpavanrun) (see [PR #727](https://github.com/ewels/MultiQC/pull/727))
- Fixed broken report bar plots when `-p`/`--export-plots` was specified (see issue [#801](https://github.com/ewels/MultiQC/issues/801))

## [MultiQC v1.5](https://github.com/ewels/MultiQC/releases/tag/v1.5) - 2018-03-15

#### New Modules

- [**HiCPro**](https://github.com/nservant/HiC-Pro) - New module!
  - HiCPro: Quality controls and processing of Hi-C
  - Module written by [@nservant](https://github.com/nservant),
- [**DeDup**](http://www.github.com/apeltzer/DeDup) - New module!
  - DeDup: Improved Duplicate Removal for merged/collapsed reads in ancient DNA analysis
  - Module written by [@apeltzer](https://github.com/apeltzer),
- [**Clip&Merge**](http://github.com/apeltzer/ClipAndMerge) - New module!
  - Clip&Merge: Adapter clipping and read merging for ancient DNA analysis
  - Module written by [@apeltzer](https://github.com/apeltzer),

#### Module updates

- **bcl2fastq**
  - Catch `ZeroDivisionError` exceptions when there are 0 reads ([@aledj2](https://github.com/aledj2))
  - Add parsing of `TrimmedBases` and new General Stats column for % bases trimmed ([@matthdsm](https://github.com/matthdsm)).
- **BUSCO**
  - Fixed configuration bug that made all sample names become `'short'`
- **Custom Content**
  - Parsed tables now exported to `multiqc_data` files
- **Cutadapt**
  - Refactor parsing code to collect all length trimming plots
- **FastQC**
  - Fixed starting y-axis label for GC-content lineplot being incorrect.
- **HiCExplorer**
  - Updated to work with v2.0 release.
- **Homer**
  - Made parsing of `tagInfo.txt` file more resilient to variations in file format so that it works with new versions of Homer.
  - Kept order of chromosomes in coverage plot consistent.
- **Peddy**
  - Switch `Sex error` logic to `Correct sex` for better highlighting ([@aledj2](https://github.com/aledj2))
- **Picard**
  - Updated module and search patterns to recognise new output format from Picard version >= 2.16 and GATK output.
- **Qualimap BamQC**
  - Fixed bug where start of _Genome Fraction_ could have a step if target is 100% covered.
- **RNA-SeQC**
  - Added rRNA alignment stats to summary table [@Rolandde](https://github.com/Rolandde)
- **RSeqC**
  - Fixed read distribution plot by adding category for `other_intergenic` (thanks to [@moxgreen](https://github.com/moxgreen))
  - Fixed a dodgy plot title (Read GC content)
- **Supernova**
  - Added support for Supernova 2.0 reports. Fixed a TypeError bug when using txt reports only. Also a bug when parsing empty histogram files.

#### New MultiQC Features

- Invalid choices for `--module` or `--exclude` now list the available modules alphabetically.
- Linting now checks for presence in `config.module_order` and tags.

#### Bug Fixes

- Excluding modules now works in combination with using module tags.
- Fixed edge-case bug where certain combinations of `output_fn_name` and `data_dir_name` could trigger a crash
- Conditional formatting - values are now longer double-labelled
- Made config option `extra_series` work in scatter plots the same way that it works for line plots
- Locked the `matplotlib` version to `v2.1.0` and below
  - Due to [two](https://github.com/matplotlib/matplotlib/issues/10476) [bugs](https://github.com/matplotlib/matplotlib/issues/10784) that appeared in `v2.2.0` - will remove this constraint when there's a new release that works again.

## [MultiQC v1.4](https://github.com/ewels/MultiQC/releases/tag/v1.4) - 2018-01-11

A slightly earlier-than-expected release due to a new problem with dependency packages that is breaking MultiQC installations since 2018-01-11.

#### New Modules

- [**Sargasso**](http://statbio.github.io/Sargasso/)
  - Parses output from Sargasso - a tool to separate mixed-species RNA-seq reads according to their species of origin
  - Module written by [@hxin](https://github.com/hxin/)
- [**VerifyBAMID**](https://genome.sph.umich.edu/wiki/VerifyBamID)
  - Parses output from VerifyBAMID - a tool to detect contamination in BAM files.
  - Adds the `CHIPMIX` and `FREEMIX` columns to the general statistics table.
  - Module written by [@aledj2](https://github.com/aledj2/)

#### Module updates

- **MACS2**
  - Updated to work with output from older versions of MACS2 by [@avilella](https://github.com/avilella/)
- **Peddy**
  - Add het check plot to suggest potential contamination by [@aledj2](https://github.com/aledj2)
- **Picard**
  - Picard HsMetrics `HS_PENALTY` plot now has correct axis labels
  - InsertSizeMetrics switches commas for points if it can't convert floats. Should help some european users.
- **QoRTs**
  - Added support for new style of output generated in the v1.3.0 release
- **Qualimap**
  - New `Error rate` column in General Statistics table, added by [@Cashalow](https://github.com/Cashalow/)
    - Hidden by default - customise your MultiQC config to always show this column (see [docs](http://multiqc.info/docs/#hiding-columns))
- **QUAST**
  - New option to customise the default display of contig count and length (eg. `bp` instead of `Mbp`).
  - See [documentation](http://multiqc.info/docs/#quast). Written by [@ewels](https://github.com/ewels/) and [@Cashalow](https://github.com/Cashalow/)
- **RSeQC**
  - Removed normalisation in Junction Saturation plot. Now raw counts instead of % of total junctions.

#### New MultiQC Features

- Conditional formatting / highlighting of cell contents in tables
  - If you want to make values that match a criteria stand out more, you can now write custom rules and formatting instructions for tables.
  - For instructions, see [the documentation](http://multiqc.info/docs/#conditional-formatting)
- New `--lint` option which is strict about best-practices for writing new modules
  - Useful when writing new modules and code as it throws warnings
  - Currently only implemented for bar plots and a few other places. More linting coming soon...
- If MultiQC breaks and shows am error message, it now reports the filename of the last log it found
  - Hopefully this will help with debugging / finding dodgy input data

#### Bug Fixes

- Addressed new dependency error with conflicting package requirements
  - There was a conflict between the `networkx`, `colormath` and `spectra` releases.
  - I previously forced certain software versions to get around this, but `spectra` has now updated with the unfortunate effect of introducing a new dependency clash that halts installation.
- Fixed newly introduced bug where Custom Content MultiQC config file search patterns had been broken
- Updated pandoc command used in `--pdf` to work with new releases of Pandoc
- Made config `table_columns_visible` module name key matching case insensitive to make less frustrating

## [MultiQC v1.3](https://github.com/ewels/MultiQC/releases/tag/v1.3) - 2017-11-03

#### Breaking changes - custom search patterns

Only for users with custom search patterns for the `bowtie` or `star`: you will
need to update your config files - the `bowtie` search key is now `bowtie1`,
`star_genecounts` is now `star/genecounts`.

For users with custom modules - search patterns _must_ now conform to the search
pattern naming convention: `modulename` or `modulename/anything` (the search pattern
string beginning with the name of your module, anything you like after the first `/`).

#### New Modules

- [**10X Supernova**](https://support.10xgenomics.com/de-novo-assembly/software/overview/welcome)
  - Parses statistics from the _de-novo_ Supernova software.
  - Module written by [@remiolsen](https://github.com/remiolsen/)
- [**BBMap**](https://sourceforge.net/projects/bbmap/)
  - Plot metrics from a number of BBMap tools, a suite of DNA/RNA mapping tools and utilities
  - Module written by [@boulund](https://github.com/boulund/) and [@epruesse](https://github.com/epruesse/)
- [**deepTools**](https://github.com/fidelram/deepTools) - new module!
  - Parse text output from `bamPEFragmentSize`, `estimateReadFiltering`, `plotCoverage`, `plotEnrichment`, and `plotFingerprint`
  - Module written by [@dpryan79](https://github.com/dpryan79/)
- [**Homer Tag Directory**](http://homer.ucsd.edu/homer/ngs/tagDir.html) - new submodule!
  - Module written by [@rdali](https://github.com/rdali/)
- [**illumina InterOp**](http://illumina.github.io/interop/index.html)
  - Module to parse metrics from illumina sequencing runs and demultiplexing, generated by the InterOp package
  - Module written by [@matthdsm](https://github.com/matthdsm/)
- [**RSEM**](https://deweylab.github.io/RSEM/) - new module!
  - Parse `.cnt` file comming from rsem-calculate-expression and plot read repartitions (Unalignable, Unique, Multi ...)
  - Module written by [@noirot](https://github.com/noirot/)
- [**HiCExplorer**](https://github.com/maxplanck-ie/HiCExplorer)
  - New module to parse the log files of `hicBuildMatrix`.
  - Module written by [@joachimwolff](https://github.com/joachimwolff/)

#### Module updates

- **AfterQC**
  - Handle new output format where JSON summary key changed names.
- **bcl2fastq**
  - Clusters per sample plot now has tab where counts are categoried by lane.
- **GATK**
  - New submodule to handle Base Recalibrator stats, written by [@winni2k](https://github.com/winni2k/)
- **HiSAT2**
  - Fixed bug where plot title was incorrect if both SE and PE bargraphs were in one report
- **Picard HsMetrics**
  - Parsing code can now handle commas for decimal places
- **Preseq**
  - Updated odd file-search pattern that limited input files to 500kb
- **QoRTs**
  - Added new plots, new helptext and updated the module to produce a lot more output.
- **Qualimap BamQC**
  - Fixed edge-case bug where the refactored coverage plot code could raise an error from the `range` call.
- Documentation and link fixes for Slamdunk, GATK, bcl2fastq, Adapter Removal, FastQC and main docs
  - Many of these spotted and fixed by [@juliangehring](https://github.com/juliangehring/)
- Went through all modules and standardised plot titles
  - All plots should now have a title with the format _Module name: Plot name_

#### New MultiQC Features

- New MultiQC docker image
  - Ready to use docker image now available at <https://hub.docker.com/r/ewels/multiqc/> (200 MB)
  - Uses automated builds - pull `:latest` to get the development version, future releases will have stable tags.
  - Written by [@MaxUlysse](https://github.com/MaxUlysse/)
- New `module_order` config options allow modules to be run multiple times
  - Filters mean that a module can be run twice with different sets of files (eg. before and after trimming)
  - Custom module config parameters can be passed to module for each run
- File search refactored to only search for running modules
  - Makes search much faster when running with lots of files and limited modules
  - For example, if using `-m star` to only use the STAR module, all other file searches now skipped
- File search now warns if an unrecognised search type is given
- MultiQC now saves nearly all parsed data to a structured output file by default
  - See `multiqc_data/multiqc_data.json`
  - This can be turned off by setting `config.data_dump_file: false`
- Verbose logging when no log files found standardised. Less duplication in code and logs easier to read!
- New documentation section describing how to use MultiQC with Galaxy
- Using `shared_key: 'read_counts'` in table header configs now applies relevant defaults

#### Bug Fixes

- Installation problem caused by changes in upstream dependencies solved by stricter installation requirements
- Minor `default_dev` directory creation bug squashed
- Don't prepend the directory separator (`|`) to sample names with `-d` when there are no subdirs
- `yPlotLines` now works even if you don't set `width`

## [MultiQC v1.2](https://github.com/ewels/MultiQC/releases/tag/v1.2) - 2017-08-16

#### CodeFest 2017 Contributions

We had a fantastic group effort on MultiQC at the [2017 BOSC CodeFest](https://www.open-bio.org/wiki/Codefest_2017).
Many thanks to those involved!

#### New Modules

- [**AfterQC**](https://github.com/OpenGene/AfterQC) - New module!
  - Added parsing of the _AfterQC_ json file data, with a plot of filtered reads.
  - Work by [@raonyguimaraes](https://github.com/raonyguimaraes)
- [**bcl2fastq**](https://support.illumina.com/sequencing/sequencing_software/bcl2fastq-conversion-software.html)
  - bcl2fastq can be used to both demultiplex data and convert BCL files to FASTQ file formats for downstream analysis
  - New module parses JSON output from recent versions and summarises some key statistics from the demultiplexing process.
  - Work by [@iimog](https://github.com/iimog) (with a little help from [@tbooth](https://github.com/tbooth) and [@ewels](https://github.com/ewels))
- [**leeHom**](https://github.com/grenaud/leeHom)
  - leeHom is a program for the Bayesian reconstruction of ancient DNA
- [**VCFTools**](https://vcftools.github.io)
  - Added initial support for VCFTools `relatedness2`
  - Added support for VCFTools `TsTv-by-count` `TsTv-by-qual` `TsTv-summary`
  - Module written by [@mwhamgenomics](https://github.com/mwhamgenomics)

#### Module updates

- **FastQ Screen**
  - Gracefully handle missing data from very old FastQ Screen versions.
- **RNA-SeQC**
  - Add new transcript-associated reads plot.
- **Picard**
  - New submodule to handle output from `TargetedPcrMetrics`
- **Prokka**
  - Added parsing of the `# CRISPR arrays` data from Prokka when available ([@asetGem](https://github.com/asetGem))
- **Qualimap**
  - Some code refactoring to radically improve performance and run times, especially with high coverage datasets.
  - Fixed bug where _Cumulative coverage genome fraction_ plot could be truncated.

#### New MultiQC Features

- New module help text
  - Lots of additional help text was written to make MultiQC report plots easier to interpret.
  - Updated modules:
    - Bowtie
    - Bowtie 2
    - Prokka
    - Qualimap
    - SnpEff
  - Elite team of help-writers:
    - [@tabwalsh](https://github.com/tabwalsh)
    - [@ddesvillechabrol](https://github.com/tabwalsh)
    - [@asetGem](https://github.com/asetGem)
- New config option `section_comments` allows you to add custom comments above specific sections in the report
- New `--tags` and `--view_tags` command line options
  - Modules can now be given tags (keywords) and filtered by those. So running `--tags RNA` will only run MultiQC modules related to RNA analysis.
  - Work by [@Hammarn](https://github.com/Hammarn)
- Back-end configuration options to specify the order of table columns
  - Modules and user configs can set priorities for columns to customise where they are displayed
  - Work by [@tbooth](https://github.com/tbooth)
- Added framework for proper unit testing
  - Previous start on unit tests tidied up, new blank template and tests for the `clean_sample_name` functionality.
  - Added to Travis and Appveyor for continuous integration testing.
  - Work by [@tbooth](https://github.com/tbooth)
- Bug fixes and refactoring of report configuration saving / loading
  - Discovered and fixed a bug where a report config could only be loaded once
  - Work by [@DennisSchwartz](https://github.com/DennisSchwartz)
- Table column row headers (sample names) can now be numeric-only.
  - Work by [@iimog](https://github.com/iimog)
- Improved sample name cleaning functionality
  - Added option `regex_keep` to clean filenames by _keeping_ the matching part of a pattern
  - Work by [@robinandeer](https://github.com/robinandeer)
- Handle error when invalid regexes are given in reports
  - Now have a nice toast error warning you and the invalid regexes are highlighted
  - Previously this just crashed the whole report without any warning
  - Work by [@robinandeer](https://github.com/robinandeer)
- Command line option `--dirs-depth` now sets `-d` to `True` (so now works even if `-d` isn't also specified).
- New config option `config.data_dump_file` to export as much data as possible to `multiqc_data/multiqc_data.json`
- New code to send exported JSON data to a a web server
  - This is in preparation for the upcoming MegaQC project. Stay tuned!

#### Bug Fixes

- Specifying multiple config files with `-c`/`--config` now works as expected
  - Previously this would only read the last specified
- Fixed table rendering bug that affected Chrome v60 and IE7-11
  - Table cell background bars weren't showing up. Updated CSS to get around this rendering error.
- HTML ID cleanup now properly cleans strings so that they work with jQuery as expected.
- Made bar graph sample highlighting work properly again
- Config `custom_logo` paths can now be relative to the config file (or absolute as before)
- Report doesn't keep annoyingly telling you that toolbox changes haven't been applied
  - Now uses more subtle _toasts_ and only when you close the toolbox (not every click).
- Switching report toolbox options to regex mode now enables the _Apply_ button as it should.
- Sorting table columns with certain suffixes (eg. `13X`) no works properly (numerically)
- Fixed minor bug in line plot data smoothing (now works with unsorted keys)

---

## [MultiQC v1.1](https://github.com/ewels/MultiQC/releases/tag/v1.1) - 2017-07-18

#### New Modules

- [**BioBloom Tools**](https://github.com/bcgsc/biobloom)
  - Create Bloom filters for a given reference and then to categorize sequences
- [**Conpair**](https://github.com/nygenome/Conpair)
  - Concordance and contamination estimator for tumor–normal pairs
- [**Disambiguate**](https://github.com/AstraZeneca-NGS/disambiguate)
  - Bargraph displaying the percentage of reads aligning to two different reference genomes.
- [**Flexbar**](https://github.com/seqan/flexbar)
  - Flexbar is a tool for flexible barcode and adapter removal.
- [**HISAT2**](https://ccb.jhu.edu/software/hisat2/)
  - New module for the HISAT2 aligner.
  - Made possible by updates to HISAT2 logging by @infphilo (requires `--new-summary` HISAT2 flag).
- [**HOMER**](http://homer.ucsd.edu/homer/)
  - Support for summary statistics from the `findPeaks` tool.
- [**Jellyfish**](http://www.cbcb.umd.edu/software/jellyfish/)
  - Histograms to estimate library complexity and coverage from k-mer content.
  - Module written by @vezzi
- [**MACS2**](https://github.com/taoliu/MACS)
  - Summary of redundant rate from MACS2 peak calling.
- [**QoRTs**](http://hartleys.github.io/QoRTs/)
  - QoRTs is toolkit for analysis, QC and data management of RNA-Seq datasets.
- [**THetA2**](http://compbio.cs.brown.edu/projects/theta/)
  - THeTA2 _(Tumor Heterogeneity Analysis)_ estimates tumour purity and clonal / subclonal copy number.

#### Module updates

- **BCFtools**
  - Option to collapse complementary changes in substitutions plot, useful for non-strand specific experiments (thanks to @vladsaveliev)
- **Bismark**
  - M-Bias plots no longer show read 2 for single-end data.
- **Custom Content**
  - New option to print raw HTML content to the report.
- **FastQ Screen**
  - Fixed edge-case bug where many-sample plot broke if total number of reads was less than the subsample number.
  - Fixed incorrect logic of config option `fastqscreen_simpleplot` (thanks to @daler)
  - Organisms now alphabetically sorted in fancy plot so that order is nonrandom (thanks to @daler)
  - Fixed bug where `%No Hits` was missed in logs from recent versions of FastQ Screen.
- **HTSeq Counts**
  - Fixed but so that module still works when `--additional-attr` is specified in v0.8 HTSeq above (thanks to @nalcala)
- **Picard**
  - CollectInsertSize: Fixed bug that could make the General Statistics _Median Insert Size_ value incorrect.
  - Fixed error in sample name regex that left trailing `]` characters and was generally broken (thanks to @jyh1 for spotting this)
- **Preseq**
  - Improved plots display (thanks to @vladsaveliev)
- **Qualimap**
  - Only calculate bases over target coverage for values in General Statistics. Should give a speed increase for very high coverage datasets.
- **QUAST**
  - Module is now compatible with runs from [MetaQUAST](http://quast.sourceforge.net/metaquast) (thanks to @vladsaveliev)
- **RSeQC**
  - Changed default order of sections
  - Added config option to reorder and hide module report sections

#### New MultiQC features

- If a report already exists, execution is no longer halted.
  - `_1` is appended to the filename, iterating if this also exists.
  - `-f`/`--force` still overwrites existing reports as before
  - Feature written by [@Hammarn](https://github.com/Hammarn)
- New ability to run modules multiple times in a single report
  - Each run can be given different configuration options, including filters for input files
  - For example, have FastQC after trimming as well as FastQC before trimming.
  - See the relevant [documentation](http://multiqc.info/docs/#order-of-modules) for more instructions.
- New option to customise the order of report _sections_
  - This is in addition / alternative to changing the order of module execution
  - Allows one module to have sections in multiple places (eg. Custom Content)
- Tables have new column options `floor`, `ceiling` and `minRange`.
- Reports show warning if JavaScript is disabled
- Config option `custom_logo` now works with file paths relative to config file directory and cwd.

#### Bug Fixes

- Table headers now sort columns again after scrolling the table
- Fixed buggy table header tooltips
- Base `clean_s_name` function now strips excess whitespace.
- Line graphs don't smooth lines if not needed (number of points < maximum number allowed)
- PDF output now respects custom output directory.

---

## [MultiQC v1.0](https://github.com/ewels/MultiQC/releases/tag/v1.0) - 2017-05-17

Version 1.0! This release has been a long time coming and brings with it some fairly
major improvements in speed, report filesize and report performance. There's also
a bunch of new modules, more options, features and a whole lot of bug fixes.

The version number is being bumped up to 1.0 for a couple of reasons:

1. MultiQC is now _(hopefully)_ relatively stable. A number of facilities and users
   are now using it in a production setting and it's published. It feels like it
   probably deserves v1 status now somehow.
2. This update brings some fairly major changes which will break backwards
   compatibility for plugins. As such, semantic versioning suggests a change in
   major version number.

### Breaking Changes

For most people, you shouldn't have any problems upgrading. There are two
scenarios where you may need to make changes with this update:

#### 1. You have custom file search patterns

Search patterns have been flattened and may no longer have arbitrary depth.
For example, you may need to change the following:

```yaml
fastqc:
  data:
    fn: "fastqc_data.txt"
  zip:
    fn: "*_fastqc.zip"
```

to this:

```yaml
fastqc/data:
  fn: "fastqc_data.txt"
fastqc/zip:
  fn: "*_fastqc.zip"
```

See the [documentation](http://multiqc.info/docs/#step-1-find-log-files) for instructions on how to write the new file search syntax.

See [`search_patterns.yaml`](multiqc/utils/search_patterns.yaml) for the new module search keys
and more examples.

#### 2. You have custom plugins / modules / external code

To see what changes need to applied to your custom plugin code, please see the [MultiQC docs](http://multiqc.info/docs/#v1.0-updates).

#### New Modules

- [**Adapter Removal**](https://github.com/mikkelschubert/adapterremoval)
  - AdapterRemoval v2 - rapid adapter trimming, identification, and read merging
- [**BUSCO**](http://busco.ezlab.org/)
  - New module for the `BUSCO v2` tool, used for assessing genome assembly and annotation completeness.
- [**Cluster Flow**](http://clusterflow.io)
  - Cluster Flow is a workflow tool for bioinformatics pipelines. The new module parses executed tool commands.
- [**RNA-SeQC**](http://archive.broadinstitute.org/cancer/cga/rna-seqc)
  - New module to parse output from RNA-SeQC, a java program which computes a series
    of quality control metrics for RNA-seq data.
- [**goleft indexcov**](https://github.com/brentp/goleft/tree/master/indexcov)
  - [goleft indexcov](https://github.com/brentp/goleft/tree/master/indexcov) uses the PED and ROC
    data files to create diagnostic plots of coverage per sample, helping to identify sample gender and coverage issues.
  - Thanks to @chapmanb and @brentp
- [**SortMeRNA**](http://bioinfo.lifl.fr/RNA/sortmerna/)
  - New module for `SortMeRNA`, commonly used for removing rRNA contamination from datasets.
  - Written by @bschiffthaler

#### Module updates

- **Bcftools**
  - Fixed bug with display of indels when only one sample
- **Cutadapt**
  - Now takes the filename if the sample name is `-` (stdin). Thanks to @tdido
- **FastQC**
  - Data for the Sequence content plot can now be downloaded from reports as a JSON file.
- **FastQ Screen**
  - Rewritten plotting method for high sample numbers plot (~ > 20 samples)
  - Now shows counts for single-species hits and bins all multi-species hits
  - Allows plot to show proper percentage view for each sample, much easier to interpret.
- **HTSeq**
  - Fix bug where header lines caused module to crash
- **Picard**
  - New `RrbsSummaryMetrics` Submodule!
  - New `WgsMetrics` Submodule!
  - `CollectGcBiasMetrics` module now prints summary statistics to `multiqc_data` if found. Thanks to @ahvigil
- **Preseq**
  - Now trims the x axis to the point that meets 90% of `min(unique molecules)`.
    Hopefully prevents ridiculous x axes without sacrificing too much useful information.
  - Allows to show estimated depth of coverage instead of less informative molecule counts
    (see [details](http://multiqc.info/docs/#preseq)).
  - Plots dots with externally calculated real read counts (see [details](http://multiqc.info/docs/#preseq)).
- **Qualimap**
  - RNASeq Transcript Profile now has correct axis units. Thanks to @roryk
  - BamQC module now doesn't crash if reports don't have genome gc distributions
- **RSeQC**
  - Fixed Python3 error in Junction Saturation code
  - Fixed JS error for Junction Saturation that made the single-sample combined plot only show _All Junctions_

#### Core MultiQC updates

- Change in module structure and import statements (see [details](http://multiqc.info/docs/#v1.0-updates)).
- Module file search has been rewritten (see above changes to configs)
  - Significant improvement in search speed (test dataset runs in approximately half the time)
  - More options for modules to find their logs, eg. filename and contents matching regexes (see the [docs](http://multiqc.info/docs/#step-1-find-log-files))
- Report plot data is now compressed, significantly reducing report filesizes.
- New `--ignore-samples` option to skip samples based on parsed sample name
  - Alternative to filtering by input filename, which doesn't always work
  - Also can use config vars `sample_names_ignore` (glob patterns) and `sample_names_ignore_re` (regex patterns).
- New `--sample-names` command line option to give file with alternative sample names
  - Allows one-click batch renaming in reports
- New `--cl_config` option to supply MultiQC config YAML directly on the command line.
- New config option to change numeric multiplier in General Stats
  - For example, if reports have few reads, can show `Thousands of Reads` instead of `Millions of Reads`
  - Set config options `read_count_multiplier`, `read_count_prefix` and `read_count_desc`
- Config options `decimalPoint_format` and `thousandsSep_format` now apply to tables as well as plots
  - By default, thosands will now be separated with a space and `.` used for decimal places.
- Tables now have a maximum-height by default and scroll within this.
  - Speeds up report rendering in the web browser and makes report less stupidly long with lots of samples
  - Button beneath table toggles full length if you want a zoomed-out view
  - Refactored and removed previous code to make the table header "float"
  - Set `config.collapse_tables` to `False` to disable table maximum-heights
- Bar graphs and heatmaps can now be zoomed in on
  - Interactive plots sometimes hide labels due to lack of space. These can now be zoomed in on to see specific samples in more detail.
- Report plots now load sequentially instead of all at once
  - Prevents the browser from locking up when large reports load
- Report plot and section HTML IDs are now sanitised and checked for duplicates
- New template available (called _sections_) which has faster loading
  - Only shows results from one module at a time
  - Makes big reports load in the browser much more quickly, but requires more clicking
  - Try it out by specifying `-t sections`
- Module sections tidied and refactored
  - New helper function `self.add_section()`
  - Sections hidden in nav if no title (no more need for the hacky `self.intro +=`)
  - Content broken into `description`, `help` and `plot`, with automatic formatting
  - Empty module sections are now skipped in reports. No need to check if a plot function returns `None`!
  - Changes should be backwards-compatible
- Report plot data export code refactored
  - Now doesn't export hidden samples (uses HighCharts [export-csv](https://github.com/highcharts/export-csv) plugin)
- Handle error when `git` isn't installed on the system.
- Refactored colouring of table cells
  - Was previously done in the browser using [chroma.js](http://gka.github.io/chroma.js/)
  - Now done at report generation time using the [spectra](https://pypi.python.org/pypi/spectra) package
  - Should helpfully speed up report rendering time in the web browser, especially for large reports
- Docs updates (thanks to @varemo)
- Previously hidden log file `.multiqc.log` renamed to `multiqc.log` in `multiqc_data`
- Added option to load MultiQC config file from a path specified in the environment variable `MULTIQC_CONFIG_PATH`
- New table configuration options
  - `sortRows: False` prevents table rows from being sorted alphabetically
  - `col1_header` allows the default first column header to be changed from "Sample Name"
- Tables no longer show _Configure Columns_ and _Plot_ buttons if they only have a single column
- Custom content updates
  - New `custom_content`/`order` config option to specify order of Custom Content sections
  - Tables now use the header for the first column instead of always having `Sample Name`
  - JSON + YAML tables now remember order of table columns
  - Many minor bugfixes
- Line graphs and scatter graphs axis limits
  - If limits are specified, data exceeding this is no longer saved in report
  - Visually identical, but can make report file sizes considerable smaller in some cases
- Creating multiple plots without a config dict now works (previously just gave grey boxes in report)
- All changes are now tested on a Windows system, using [AppVeyor](https://ci.appveyor.com/project/ewels/multiqc/)
- Fixed rare error where some reports could get empty General Statistics tables when no data present.
- Fixed minor bug where config option `force: true` didn't work. Now you don't have to always specify `-f`!

---

## [MultiQC v0.9](https://github.com/ewels/MultiQC/releases/tag/v0.9) - 2016-12-21

A major new feature is released in v0.9 - support for _custom content_. This means
that MultiQC can now easily include output from custom scripts within reports without
the need for a new module or plugin. For more information, please see the
[MultiQC documentation](http://multiqc.info/docs/#custom-content).

#### New Modules

- [**HTSeq**](http://www-huber.embl.de/HTSeq/doc/count.html)
  - New module for the `htseq-count` tool, often used in RNA-seq analysis.
- [**Prokka**](http://www.vicbioinformatics.com/software.prokka.shtml)
  - Prokka is a software tool for the rapid annotation of prokaryotic genomes.
- [**Slamdunk**](http://t-neumann.github.io/slamdunk/)
  - Slamdunk is a software tool to analyze SLAMSeq data.
- [**Peddy**](https://github.com/brentp/peddy)
  - Peddy calculates genotype :: pedigree correspondence checks, ancestry checks and sex checks using VCF files.

#### Module updates

- **Cutadapt**
  - Fixed bug in General Stats table number for old versions of cutadapt (pre v1.7)
  - Added support for _really_ old cutadapt logs (eg. v.1.2)
- **FastQC**
  - New plot showing total overrepresented sequence percentages.
  - New option to parse a file containing a theoretical GC curve to display in the background.
    - Human & Mouse Genome / Transcriptome curves bundled, or make your own using
      [fastqcTheoreticalGC](https://github.com/mikelove/fastqcTheoreticalGC). See the
      [MultiQC docs](http://multiqc.info/docs/#fastqc) for more information.
- **featureCounts**
  - Added parsing checks and catch failures for when non-featureCounts files are picked up by accident
- **GATK**
  - Fixed logger error in VariantEval module.
- **Picard**
  - Fixed missing sample overwriting bug in `RnaSeqMetrics`
  - New feature to customise coverage shown from `HsMetrics` in General Statistics table
    see the [docs](http://multiqc.info/docs/#picard) for info).
  - Fixed compatibility problem with output from `CollectMultipleMetrics` for `CollectAlignmentSummaryMetrics`
- **Preseq**
  - Module now recognises output from `c_curve` mode.
- **RSeQC**
  - Made the gene body coverage plot show the percentage view by default
  - Made gene body coverage properly handle sample names
- **Samtools**
  - New module to show duplicate stats from `rmdup` logs
  - Fixed a couple of niggles in the idxstats plot
- **SnpEff**
  - Fixed swapped axis labels in the Variant Quality plot
- **STAR**
  - Fixed crash when there are 0 unmapped reads.
  - Sample name now taken from the directory name if no file prefix found.
- **Qualimap BamQC**
  - Add a line for pre-calculated reference genome GC content
  - Plot cumulative coverage for values above 50x, align with the coverage histogram.
  - New ability to customise coverage thresholds shown in General Statistics table
    (see the [docs](http://multiqc.info/docs/#qualimap) for info).

#### Core MultiQC updates

- Support for _custom content_ (see top of release notes).
- New ninja report tool: make scatter plots of any two table columns!
- Plot data now saved in `multiqc_data` when 'flat' image plots are created
  - Allows you easily re-plot the data (eg. in Excel) for further downstream investigation
- Added _'Apply'_ button to Highlight / Rename / Hide.
  - These tools can become slow with large reports. This means that you can enter several
    things without having to wait for the report to replot each change.
- Report heatmaps can now be sorted by highlight
- New config options `decimalPoint_format` and `thousandsSep_format`
  - Allows you to change the default `1 234.56` number formatting for plots.
- New config option `top_modules` allows you to specify modules that should come at the top of the report
- Fixed bar plot bug where missing categories could shift data between samples
- Report title now printed in the side navigation
- Missing plot IDs added for easier plot exporting
- Stopped giving warnings about skipping directories (now a debug message)
- Added warnings in report about missing functionality for flat plots (exporting and toolbox)
- Export button has contextual text for images / data
- Fixed a bug where user config files were loaded twice
- Fixed bug where module order was random if `--module` or `--exclude` was used.
- Refactored code so that the order of modules can be changed in the user config
- Beefed up code + docs in scatter plots back end and multiple bar plots.
- Fixed a few back end nasties for Tables
  - Shared-key columns are no longer forced to share colour schemes
  - Fixed bug in lambda modified values when format string breaks
  - Supplying just data with no header information now works as advertised
- Improvements to back end code for bar plots
  - New `tt_decimals` and `tt_suffix` options for bar plots
  - Bar plots now support `yCeiling`, `yFloor` and `yMinRange`, as with line plots.
  - New option `hide_zero_cats:False` to force legends to be shown even when all data is 0
- General Stats _Showing x of y_ columns count is fixed on page load.
- Big code whitespace cleanup

---

## [MultiQC v0.8](https://github.com/ewels/MultiQC/releases/tag/v0.8) - 2016-09-26

#### New Modules

- [**GATK**](https://software.broadinstitute.org/gatk/)
  - Added support for VariantEval reports, only parsing a little of the information
    in there so far, but it's a start.
  - Module originally written by @robinandeer at the [OBF Codefest](https://www.open-bio.org/wiki/Codefest_2016),
    finished off by @ewels
- [**Bcftools**](https://samtools.github.io/bcftools/)
- [**QUAST**](http://quast.bioinf.spbau.ru/)
  - QUAST is a tool for assessing de novo assemblies against reference genomes.

#### Module updates

- **Bismark** now supports reports from `bam2nuc`, giving Cytosine coverage in General Stats.
- **Bowtie1**
  - Updated to try to find bowtie command before log, handle multiple logs in one file. Same as bowtie2.
- **FastQC**
  - Sample pass/warn/fail lists now display properly even with large numbers of samples
  - Sequence content heatmap display is better with many samples
- **Kallisto**
  - Now supports logs from SE data.
- **Picard**
  - `BaseDistributionByCycle` - new submodule! Written by @mlusignan
  - `RnaSeqMetrics` - new submodule! This one by @ewels ;)
  - `AlignmentSummaryMetrics` - another new submodule!
  - Fixed truncated files crash bug for Python 3 _(#306)_
- **Qualimap RNASeqQC**
  - Fixed parsing bug affecting counts in _Genomic Origin_ plot.
  - Module now works with European style thousand separators (`1.234,56` instead of `1,234.56`)
- **RSeQC**
  - `infer_experiment` - new submodule! Written by @Hammarn
- **Samtools**
  - `stats` submodule now has separate bar graph showing alignment scores
  - `flagstat` - new submodule! Written by @HLWiencko
  - `idxstats` - new submodule! This one by @ewels again

#### Core MultiQC updates

- New `--export`/`-p` option to generate static images plot in `multiqc_plots` (`.png`, `.svg` and `.pdf`)
  - Configurable with `export_plots`, `plots_dir_name` and `export_plot_formats` config options
  - `--flat` option no longer saves plots in `multiqc_data/multiqc_plots`
- New `--comment`/`-b` flag to add a comment to the top of reports.
- New `--dirs-depth`/`-dd` flag to specify how many directories to prepend with `--dirs`/`-d`
  - Specifying a postive number will take that many directories from the end of the path
  - A negative number will take directories from the start of the path.
- Directory paths now appended before cleaning, so `fn_clean_exts` will now affect these names.
- New `custom_logo` attributes to add your own logo to reports.
- New `report_header_info` config option to add arbitrary information to the top of reports.
- New `--pdf` option to create a PDF report
  - Depends on [Pandoc](http://pandoc.org) being installed and is in a beta-stage currently.
  - Note that specifying this will make MultiQC use the `simple` template, giving a HTML report with
    much reduced functionality.
- New `fn_clean_sample_names` config option to turn off sample name cleaning
  - This will print the full filename for samples. Less pretty reports and rows
    on the General Statistics table won't line up, but can prevent overwriting.
- Table header defaults can now be set easily
- General Statistics table now hidden if empty.
- Some new defaults in the sample name cleaning
- Updated the `simple` template.
  - Now has no toolbox or nav, no JavaScript and is better suited for printing / PDFs.
  - New `config.simple_output` config flag so code knows when we're trying to avoid JS.
- Fixed some bugs with config settings (eg. template) being overwritten.
- NFS log file deletion bug fixed by @brainstorm (#265)
- Fixed bug in `--ignore` behaviour with directory names.
- Fixed nasty bug in beeswarm dot plots where sample names were mixed up (#278)
- Beeswarm header text is now more informative (sample count with more info on a tooltip)
- Beeswarm plots now work when reports have > 1000 samples
- Fixed some buggy behaviour in saving / loading report highlighting + renaming configs (#354)

Many thanks to those at the [OpenBio Codefest 2016](https://www.open-bio.org/wiki/Codefest_2016)
who worked on MultiQC projects.

---

## [MultiQC v0.7](https://github.com/ewels/MultiQC/releases/tag/v0.7) - 2016-07-04

#### Module updates

- [**Kallisto**](https://pachterlab.github.io/kallisto/) - new module!
- **Picard**
  - Code refactored to make maintenance and additions easier.
  - Big update to `HsMetrics` parsing - more results shown in report, new plots (by @lpantano)
  - Updated `InsertSizeMetrics` to understand logs generated by `CollectMultipleMetrics` (#215)
  - Newlines in picard output. Fixed by @dakl
- **Samtools**
  - Code refactored
  - Rewrote the `samtools stats` code to display more stats in report with a beeswarm plot.
- **Qualimap**
  - Rewritten to use latest methods and fix bugs.
  - Added _Percentage Aligned_ column to general stats for `BamQC` module.
  - Extra table thresholds added by @avilella (hidden by default)
- **General Statistics**
  - Some tweaks to the display defaults (FastQC, Bismark, Qualimap, SnpEff)
  - Now possible to skip the General Statistics section of the report with `--exclude general_stats`
- **Cutadapt** module updated to recognise logs from old versions of cutadapt (<= v1.6)
- **Trimmomatic**
  - Now handles `,` decimal places in percentage values.
  - Can cope with line breaks in log files (see issue #212)
- **FastQC** refactored
  - Now skips zip files if the sample name has already been found. Speeds up MultiQC execution.
  - Code cleaned up. Parsing and data-structures standardised.
  - New popovers on Pass / Warn / Fail status bars showing sample names. Fast highlighting and hiding.
  - New column in General Stats (hidden by default) showing percentage of FastQC modules that failed.
- **SnpEff**
  - Search pattern now more generic, should match reports from others.
  - _Counts by Effect_ plot removed (had hundreds of categories, was fairly unusable).
  - `KeyError` bug fixed.
- **Samblaster** now gets sample name from `ID` instead of `SM` (@dakl)
- **Bowtie 2**
  - Now parses overall alignment rate as intended.
  - Now depends on even less log contents to work with more inputs.
- **MethylQA** now handles variable spacing in logs
- **featureCounts** now splits columns on tabs instead of whitespace, can handle filenames with spaces

#### Core MultiQC updates

- **Galaxy**: MultiQC now available in Galax! Work by @devengineson / @yvanlebras / @cmonjeau
  - See it in the [Galaxy Toolshed](https://toolshed.g2.bx.psu.edu/view/engineson/multiqc/)
- **Heatmap**: New plot type!
- **Scatter Plot**: New plot type!
- **Download raw data** behind plots in reports! Available in the Export toolbox.
  - Choose from tab-separated, comma-separated and the complete JSON.
- **Table columns can be hidden** on page load (shown through _Configure Columns_)
  - Defaults are configurable using the `table_columns_visible` config option.
- **Beeswarm plot**: Added missing rename / highlight / hiding functionality.
- New `-l` / `--file-list` option: specify a file containing a **list of files** to search.
- **Updated HighCharts** to v4.2.5. Added option to export to JPEG.
- Can now **cancel execution** with a single `ctrl+c` rather than having to button mash
- More granular control of **skipping files** during scan (filename, dirname, path matching)
  - Fixed `--exclude` so that it works with directories as well as files
- **New _Clear_ button** in toolbox to bulk remove highlighting / renaming / hiding filters.
- Improved documentation about behaviour for large sample numbers.
- Handle YAML parsing errors for the config file more gracefully
- Removed empty columns from tables again
- Fixed bug in changing module search patterns, reported by @lweasel
- Added timeout parameter to version check to prevent hang on systems with long defaults
- Fixed table display bug in Firefox
- Fixed bug related to order in which config files are loaded
- Fixed bug that broke the _"Show only"_ toolbox feature with multiple names.
- Numerous other small bugs.

---

## [MultiQC v0.6](https://github.com/ewels/MultiQC/releases/tag/v0.6) - 2016-04-29

#### Module updates

- New [Salmon](http://combine-lab.github.io/salmon/) module.
- New [Trimmomatic](http://www.usadellab.org/cms/?page=trimmomatic) module.
- New [Bamtools stats](https://github.com/pezmaster31/bamtools) module.
- New beeswarm plot type. General Stats table replaced with this when many samples in report.
- New RSeQC module: Actually a suite of 8 new modules supporting various outputs from RSeQC
- Rewrote bowtie2 module: Now better at parsing logs and tries to scrape input from wrapper logs.
- Made cutadapt show counts by default instead of obs/exp
- Added percentage view to Picard insert size plot

#### Core MultiQC updates

- Dynamic plots now update their labels properly when changing datasets and to percentages
- Config files now loaded from working directory if present
- Started new docs describing how each module works
- Refactored featureCounts module. Now handles summaries describing multiple samples.
- Stopped using so many hidden files. `.multiqc.log` now called `multiqc.log`
- New `-c`/`--config` command line option to specify a MultiQC configuration file
- Can now load run-specific config files called `multiqc_config.yaml` in working directory
- Large code refactoring - moved plotting code out of `BaseModule` and into new `multiqc.plots` submodules
- Generalised code used to generate the General Stats table so that it can be used by modules
- Removed interactive report tour, replaced with a link to a youtube tutorial
- Made it possible to permanently hide the blue welcome message for all future reports
- New option to smooth data for line plots. Avoids mega-huge plots. Applied to SnpEff, RSeQC, Picard.

Bugfixes:

- Qualimap handles infinity symbol (thanks @chapmanb )
- Made SnpEff less fussy about required fields for making plots
- UTF-8 file paths handled properly in Py2.7+
- Extending two config variables wasn't working. Now fixed.
- Dragging the height bar of plots now works again.
- Plots now properly change y axis limits and labels when changing datasets
- Flat plots now have correct path in `default_dev` template

---

## [MultiQC v0.5](https://github.com/ewels/MultiQC/releases/tag/v0.5) - 2016-03-29

#### Module updates

- New [Skewer](https://github.com/relipmoc/skewer) module, written by @dakl
- New [Samblaster](https://github.com/GregoryFaust/samblaster) module, written by @dakl
- New [Samtools stats](http://www.htslib.org/) module, written by @lpantano
- New [HiCUP](http://www.bioinformatics.babraham.ac.uk/projects/hicup/) module
- New [SnpEff](http://snpeff.sourceforge.net/) module
- New [methylQA](http://methylqa.sourceforge.net/) module

#### Core MultiQC updates

- New "Flat" image plots, rendered at run time with MatPlotLib
  - By default, will use image plots if > 50 samples (set in config as `plots_flat_numseries`)
  - Means that _very_ large numbers of samples can be viewed in reports. _eg._ single cell data.
  - Templates can now specify their own plotting functions
  - Use `--flat` and `--interactive` to override this behaviour
- MultiQC added to `bioconda` (with help from @dakl)
- New plugin hook: `config_loaded`
- Plugins can now add new command line options (thanks to @robinandeer)
- Changed default data directory name from `multiqc_report_data` to `multiqc_data`
- Removed support for depreciated MultiQC_OSXApp
- Updated logging so that a verbose `multiqc_data/.multiqc.log` file is always written
- Now logs more stuff in verbose mode - command used, user configs and so on.
- Added a call to multiqc.info to check for new versions. Disable with config `no_version_check`
- Removed general stats manual row sorting.
- Made filename matching use glob unix style filename match patterns
- Everything (including the data directory) is now created in a temporary directory and moved when MultiQC is complete.
- A handful of performance updates for large analysis directories

---

## [MultiQC v0.4](https://github.com/ewels/MultiQC/releases/tag/v0.4) - 2016-02-16

- New `multiqc_sources.txt` which identifies the paths used to collect all report data for each sample
- Export parsed data as tab-delimited text, `JSON` or `YAML` using the new `-k`/`--data-format` command line option
- Updated HighCharts from `v4.2.2` to `v4.2.3`, fixes tooltip hover bug.
- Nicer export button. Now tied to the export toolbox, hopefully more intuitive.
- FastQC: Per base sequence content heatmap can now be clicked to show line graph for single sample
- FastQC: No longer show adapter contamination datasets with <= 0.1% contamination.
- Picard: Added support for `CollectOxoGMetrics` reports.
- Changed command line option `--name` to `--filename`
- `--name` also used for filename if `--filename` not specified.
- Hide samples toolbox now has switch to _show only_ matching samples
- New regex help box with examples added to report
- New button to copy general stats table to the clipboard
- General Stats table 'floating' header now sorts properly when scrolling
- Bugfix: MultiQC default_dev template now copies module assets properly
- Bufgix: General Stats table floating header now resizes properly when page width changes

---

## [MultiQC v0.3.2](https://github.com/ewels/MultiQC/releases/tag/v0.3.2) - 2016-02-08

- All modules now load their log file search parameters from a config
  file, allowing you to overwrite them using your user config file
  - This is useful if your analysis pipeline renames program outputs
- New Picard (sub)modules - Insert Size, GC Bias & HsMetrics
- New Qualimap (sub)module - RNA-Seq QC
- Made Picard MarkDups show percent by default instead of counts
- Added M-Bias plot to Bismark
- New option to stream report HTML to `stdout`
- Files can now be specified as well as directories
- New options to specify whether the parsed data directory should be created
  - command line flags: `--data` / `--no-data`
  - config option name: `make_data_dir`
- Fixed bug with incorrect path to installation dir config YAML file
- New toolbox drawer for bulk-exporting graph images
- Report side navigation can now be hidden to maximise horizontal space
- Mobile styling improved for narrow screen
- More vibrant colours in the general stats table
- General stats table numbers now left aligned
- Settings now saved and loaded to named localstorage locations
  - Simplified interface - no longer global / single report saving
  - Removed static file config. Solves JS error, no-one was doing this
    since we have standalone reports anyway.
- Added support for Python 3.5
- Fixed bug with module specific CSS / JS includes in some templates
- Made the 'ignore files' config use unix style file pattern matching
- Fixed some bugs in the FastQ Screen module
- Fixed some bugs in the FastQC module
- Fixed occasional general stats table bug
- Table sorting on sample names now works after renaming
- Bismark module restructure
  - Each report type now handled independently (alignment / dedup / meth extraction)
  - M-Bias plot now shows R1 and R2
- FastQC GC content plot now has option for counts or percentages
  - Allows comparison between samples with very different read counts
- Bugfix for reports javascript
  - Caused by updated to remotely loaded HighCharts export script
  - Export script now bundled with multiqc, so does not depend on internet connection
  - Other JS errors fixed in this work
- Bugfix for older FastQC reports - handle old style sequence dup data
- Bugfix for varying Tophat alignment report formats
- Bugfix for Qualimap RNA Seq reports with paired end data

---

## [MultiQC v0.3.1](https://github.com/ewels/MultiQC/releases/tag/v0.3.1) - 2015-11-04

- Hotfix patch to fix broken FastQC module (wasn't finding `.zip` files properly)
- General Stats table colours now flat. Should improve browser speed.
- Empty rows now hidden if appear due to column removal in general stats
- FastQC Kmer plot removed until we have something better to show.

---

## [MultiQC v0.3](https://github.com/ewels/MultiQC/releases/tag/v0.3) - 2015-11-04

- Lots of lovely new documentation!
- Child templates - easily customise specific parts of the default report template
- Plugin hooks - allow other tools to execute custom code during MultiQC execution
- New Preseq module
- New design for general statistics table (snazzy new background bars)
- Further development of toolbox
  - New button to clear all filters
  - Warnings when samples are hidden, plus empty plots and table cols are hidden
  - Active toolbar tab buttons are highlighted
- Lots of refactoring by @moonso to please the Pythonic gods
  - Switched to click instead of argparse to handle command line arguments
  - Code generally conforms to best practices better now.
- Now able to supply multiple directories to search for reports
- Logging output improved (now controlled by `-q` and `-v` for quiet and verbose)
- More HTML output dealt with by the base module, less left to the modules
  - Module introduction text
  - General statistics table now much easier to add to (new helper functions)
- Images, CSS and Javascript now included in HTML, meaning that there is a single
  report file to make sharing easier
- More accessible scrolling in the report - styled scrollbars and 'to top' button.
- Modules and templates now use setuptools entry points, facilitating plugins
  by other packages. Allows niche extensions whilst keeping the core codebase clean.
- The general stats table now has a sticky header row when scrolling, thanks to
  some new javascript wizardry...
- General stats columns can have a _shared key_ which allows common colour schemes
  and data ranges. For instance, all columns describing a read count will now share
  their scale across modules.
- General stats columns can be hidden and reordered with a new modal window.
- Plotting code refactored, reports with many samples (>50 by default) don't
  automatically render to avoid freezing the browser.
- Plots with highlighted and renamed samples now honour this when exporting to
  different file types.

---

## [MultiQC v0.2](https://github.com/ewels/MultiQC/releases/tag/v0.2) - 2015-09-18

- Code restructuring for nearly all modules. Common base module
  functions now handle many more functions (plots, config, file import)
  - See the [contributing notes](https://github.com/ewels/MultiQC/blob/master/CONTRIBUTING.md)
    for instructions on how to use these new helpers to make your own module
- New report toolbox - sample highlighting, renaming, hiding
  - Config is autosaved by default, can also export to a file for sharing
  - Interactive tour to help users find their way around
- New Tophat, Bowtie 2 and QualiMap modules
  - Thanks to @guillermo-carrasco for the QualiMap module
- Bowtie module now works
- New command line parameter `-d` prefixes sample names with the directory that
  they were found in. Allows duplicate filenames without being overwritten.
- Introduction walkthrough helps show what can be done in the report
- Now compatible with both Python 2 and Python 3
- Software version number now printed on command line properly, and in reports.
- Bugfix: FastQC doesn't break when only one report found
- Bugfix: FastQC seq content heatmap highlighting
- Many, many small bugfixes

---

## [MultiQC v0.1](https://github.com/ewels/MultiQC/releases/tag/v0.1) - 2015-09-01

- The first public release of MultiQC, after a month of development. Basic
  structure in place and modules for FastQC, FastQ Screen, Cutadapt, Bismark,
  STAR, Bowtie, Subread featureCounts and Picard MarkDuplicates. Approaching
  stability, though still under fairly heavy development.<|MERGE_RESOLUTION|>--- conflicted
+++ resolved
@@ -17,6 +17,8 @@
 
 - [**Bustools**](https://bustools.github.io/)
   - Tools for working with BUS files
+- [**ccs**](https://github.com/PacificBiosciences/ccs)
+  - Generate highly accurate single-molecule consensus reads from PacBio data
 - [**Pangolin**](https://github.com/cov-lineages/pangolin)
   - Added MultiQC support for Pangolin, the tool that determines SARS-CoV-2 lineages
 - [**VEP**](https://www.ensembl.org/info/docs/tools/vep/index.html)
@@ -116,13 +118,8 @@
 
 #### New Modules
 
-<<<<<<< HEAD
-- [**ccs**](https://github.com/PacificBiosciences/ccs)
-  - Generate highly accurate single-molecule consensus reads from PacBio data
-=======
 - [**EigenStratDatabaseTools**](https://github.com/TCLamnidis/EigenStratDatabaseTools)
   - Added MultiQC module to report SNP coverages from `eigenstrat_snp_coverage.py` in the general stats table.
->>>>>>> 696c1ce8
 - [**HOPS**](https://www.github.com/rhubler/HOPS)
   - Post-alignment ancient DNA analysis tool for MALT
 - [**JCVI**](https://github.com/tanghaibao/jcvi)
