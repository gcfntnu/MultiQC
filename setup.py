#!/usr/bin/env python
"""
MultiQC is a tool to aggregate bioinformatics results across many samples into a single report. It is written in Python and contains modules for a large number of common bioinformatics tools.

You can install MultiQC from PyPI as follows::

    pip install multiqc

Then it's just a case of going to your analysis directory and running the script::

    multiqc .

MultiQC will scan the specified directory (:code:`'.'` is the current dir) and produce a report detailing whatever it finds.

The report is created in :code:`multiqc_report.html` by default. Tab-delimited data files are created in :code:`multiqc_data/` to give easy access for downstream processing.

For more detailed instructions, run :code:`multiqc -h`

See the MultiQC website for documentation and tutorial videos: http://multiqc.info

MultiQC was written by Phil Ewels (http://phil.ewels.co.uk) at SciLifeLab Sweden (http://www.scilifelab.se)
"""

from setuptools import setup, find_packages
import sys

version = "1.12dev"
dl_version = "master" if "dev" in version else "v{}".format(version)

print(
    """-----------------------------------
 Installing MultiQC version {}
-----------------------------------

""".format(
        version
    )
)

# Set version requirements according to what version of Python we're running
networkx_version = ">=2.5.1"  # Needed for Python 3.9 support
numpy_version = ""
matplotlib_version = ">=2.1.1"
jinja2_version = ">=2.9"
markdown_version = ""
if sys.version_info[0:2] < (3, 6):
<<<<<<< HEAD
    # MatPlotLib v3 dropped Python 2 support. Version 3.1 onwards only supports Python 3.5+
    matplotlib_version += ',<3.0.0'
    # Numpy v1.17 dropped Python 2 and Python 3.4 support
    numpy_version = '<1.17'
    networkx_version = '<2.3'
#else:
    # Unlike pip, setuptools install_requires will install pre-releases!
    # Matplotlib often ships these and they very often break
    # Pinning a maximum version prevents this, but can make dependency management more difficult, sorry!
    # See: https://github.com/pypa/setuptools/issues/855
    #matplotlib_version += ',<=3.4.2'
=======
    # Lots of tools have dropped Python 3 support, so limit their versions
    matplotlib_version += ",<3.0.0"
    numpy_version = "<1.17"
    networkx_version = "<2.3"
    jinja2_version += ",<3.0"
    markdown_version = "<3.2"
>>>>>>> a259b089

install_requires = [
    "matplotlib" + matplotlib_version,
    "networkx" + networkx_version,
    "numpy" + numpy_version,
    "click",
    "coloredlogs",
    "future>0.14.0",
    "jinja2" + jinja2_version,
    "lzstring",
    "markdown" + markdown_version,
    "pyyaml>=4",
    "requests",
    "rich>=10",
    "simplejson",
    "spectra>=0.0.10",
]

setup(
    name="multiqc",
    version=version,
    author="Phil Ewels",
    author_email="phil.ewels@scilifelab.se",
    description="Create aggregate bioinformatics analysis reports across many samples and tools",
    long_description=__doc__,
    keywords=["bioinformatics", "biology", "sequencing", "NGS", "next generation sequencing", "quality control"],
    url="http://multiqc.info",
    download_url="https://github.com/ewels/MultiQC/tarball/{}".format(dl_version),
    license="GPLv3",
    packages=find_packages(),
    include_package_data=True,
    zip_safe=False,
    install_requires=install_requires,
    entry_points={
        "console_scripts": [
            "multiqc=multiqc.__main__:multiqc",
        ],
<<<<<<< HEAD
        'multiqc.modules.v1': [
            'adapterRemoval = multiqc.modules.adapterRemoval:MultiqcModule',
            'afterqc = multiqc.modules.afterqc:MultiqcModule',
            'bamtools = multiqc.modules.bamtools:MultiqcModule',
            'bbmap = multiqc.modules.bbmap:MultiqcModule',
            'bcftools = multiqc.modules.bcftools:MultiqcModule',
            'bcl2fastq = multiqc.modules.bcl2fastq:MultiqcModule',
            'biobambam2 = multiqc.modules.biobambam2:MultiqcModule',
            'biobloomtools = multiqc.modules.biobloomtools:MultiqcModule',
            'bismark = multiqc.modules.bismark:MultiqcModule',
            'biscuit = multiqc.modules.biscuit:MultiqcModule',
            'bowtie1 = multiqc.modules.bowtie1:MultiqcModule',
            'bowtie2 = multiqc.modules.bowtie2:MultiqcModule',
            'busco = multiqc.modules.busco:MultiqcModule',
            'cellranger = multiqc.modules.cellranger:MultiqcModule',
            'cellranger_count = multiqc.modules.cellranger_count:MultiqcModule',
            'starsolo = multiqc.modules.starsolo:MultiqcModule',
            'qiime2 = multiqc.modules.qiime2:MultiqcModule',
            'clipandmerge = multiqc.modules.clipandmerge:MultiqcModule',
            'clusterflow = multiqc.modules.clusterflow:MultiqcModule',
            'conpair = multiqc.modules.conpair:MultiqcModule',
            'custom_content = multiqc.modules.custom_content:custom_module_classes', # special case
            'cutadapt = multiqc.modules.cutadapt:MultiqcModule',
            'damageprofiler = multiqc.modules.damageprofiler:MultiqcModule',
            'disambiguate = multiqc.modules.disambiguate:MultiqcModule',
            'dedup = multiqc.modules.dedup:MultiqcModule',
            'deeptools = multiqc.modules.deeptools:MultiqcModule',
            'fastp = multiqc.modules.fastp:MultiqcModule',
            'fastv = multiqc.modules.fastv:MultiqcModule',
            'fastq_screen = multiqc.modules.fastq_screen:MultiqcModule',
            'fastqc = multiqc.modules.fastqc:MultiqcModule',
            'fastqc_rnaseq = multiqc.modules.fastqc_rnaseq:MultiqcModule',
            'featureCounts = multiqc.modules.featureCounts:MultiqcModule',
            'fgbio = multiqc.modules.fgbio:MultiqcModule',
            'flash = multiqc.modules.flash:MultiqcModule',
            'flexbar = multiqc.modules.flexbar:MultiqcModule',
            'gatk = multiqc.modules.gatk:MultiqcModule',
            'goleft_indexcov = multiqc.modules.goleft_indexcov:MultiqcModule',
            'happy = multiqc.modules.happy:MultiqcModule',
            'hicexplorer = multiqc.modules.hicexplorer:MultiqcModule',
            'hicup = multiqc.modules.hicup:MultiqcModule',
            'hicpro = multiqc.modules.hicpro:MultiqcModule',
            'hisat2 = multiqc.modules.hisat2:MultiqcModule',
            'homer = multiqc.modules.homer:MultiqcModule',
            'htseq = multiqc.modules.htseq:MultiqcModule',
            'interop = multiqc.modules.interop:MultiqcModule',
            'jellyfish = multiqc.modules.jellyfish:MultiqcModule',
            'kallisto = multiqc.modules.kallisto:MultiqcModule',
            'kat = multiqc.modules.kat:MultiqcModule',
            'leehom = multiqc.modules.leehom:MultiqcModule',
            'longranger = multiqc.modules.longranger:MultiqcModule',
            'macs2 = multiqc.modules.macs2:MultiqcModule',
            'methylQA = multiqc.modules.methylQA:MultiqcModule',
            'mirtrace = multiqc.modules.mirtrace:MultiqcModule',
            'minionqc = multiqc.modules.minionqc:MultiqcModule',
            'mosdepth = multiqc.modules.mosdepth:MultiqcModule',
            'mtnucratio = multiqc.modules.mtnucratio:MultiqcModule',
            'peddy = multiqc.modules.peddy:MultiqcModule',
            'phantompeakqualtools = multiqc.modules.phantompeakqualtools:MultiqcModule',
            'picard = multiqc.modules.picard:MultiqcModule',
            'preseq = multiqc.modules.preseq:MultiqcModule',
            'prokka = multiqc.modules.prokka:MultiqcModule',
            'qorts = multiqc.modules.qorts:MultiqcModule',
            'qualimap = multiqc.modules.qualimap:MultiqcModule',
            'quast = multiqc.modules.quast:MultiqcModule',
            'rna_seqc = multiqc.modules.rna_seqc:MultiqcModule',
            'rsem = multiqc.modules.rsem:MultiqcModule',
            'rseqc = multiqc.modules.rseqc:MultiqcModule',
            'salmon = multiqc.modules.salmon:MultiqcModule',
            'samblaster = multiqc.modules.samblaster:MultiqcModule',
            'samtools = multiqc.modules.samtools:MultiqcModule',
            'sargasso = multiqc.modules.sargasso:MultiqcModule',
            'seqyclean = multiqc.modules.seqyclean:MultiqcModule',
            'sexdeterrmine = multiqc.modules.sexdeterrmine:MultiqcModule',
            'skewer = multiqc.modules.skewer:MultiqcModule',
            'slamdunk = multiqc.modules.slamdunk:MultiqcModule',
            'snpeff = multiqc.modules.snpeff:MultiqcModule',
            'sortmerna = multiqc.modules.sortmerna:MultiqcModule',
            'stacks = multiqc.modules.stacks:MultiqcModule',
            'star = multiqc.modules.star:MultiqcModule',
            'supernova = multiqc.modules.supernova:MultiqcModule',
            'theta2 = multiqc.modules.theta2:MultiqcModule',
            'tophat = multiqc.modules.tophat:MultiqcModule',
            'trimmomatic = multiqc.modules.trimmomatic:MultiqcModule',
            'vcftools = multiqc.modules.vcftools:MultiqcModule',
            'verifybamid = multiqc.modules.verifybamid:MultiqcModule',
            'unitas = multiqc.modules.unitas:MultiqcModule'
        ],
        'multiqc.templates.v1': [
            'default = multiqc.templates.default',
            'default_dev = multiqc.templates.default_dev',
            'sections = multiqc.templates.sections',
            'simple = multiqc.templates.simple',
            'geo = multiqc.templates.geo',
            'gcf = multiqc.templates.gcf'
=======
        "multiqc.modules.v1": [
            "adapterRemoval = multiqc.modules.adapterRemoval:MultiqcModule",
            "afterqc = multiqc.modules.afterqc:MultiqcModule",
            "bamtools = multiqc.modules.bamtools:MultiqcModule",
            "bbmap = multiqc.modules.bbmap:MultiqcModule",
            "bcftools = multiqc.modules.bcftools:MultiqcModule",
            "bcl2fastq = multiqc.modules.bcl2fastq:MultiqcModule",
            "bclconvert = multiqc.modules.bclconvert:MultiqcModule",
            "biobambam2 = multiqc.modules.biobambam2:MultiqcModule",
            "biobloomtools = multiqc.modules.biobloomtools:MultiqcModule",
            "biscuit = multiqc.modules.biscuit:MultiqcModule",
            "bismark = multiqc.modules.bismark:MultiqcModule",
            "bowtie1 = multiqc.modules.bowtie1:MultiqcModule",
            "bowtie2 = multiqc.modules.bowtie2:MultiqcModule",
            "busco = multiqc.modules.busco:MultiqcModule",
            "bustools = multiqc.modules.bustools:MultiqcModule",
            "ccs = multiqc.modules.ccs:MultiqcModule",
            "clipandmerge = multiqc.modules.clipandmerge:MultiqcModule",
            "clusterflow = multiqc.modules.clusterflow:MultiqcModule",
            "conpair = multiqc.modules.conpair:MultiqcModule",
            "custom_content = multiqc.modules.custom_content:custom_module_classes",  # special case
            "cutadapt = multiqc.modules.cutadapt:MultiqcModule",
            "damageprofiler = multiqc.modules.damageprofiler:MultiqcModule",
            "dedup = multiqc.modules.dedup:MultiqcModule",
            "deeptools = multiqc.modules.deeptools:MultiqcModule",
            "disambiguate = multiqc.modules.disambiguate:MultiqcModule",
            "dragen = multiqc.modules.dragen:MultiqcModule",
            "eigenstratdatabasetools = multiqc.modules.eigenstratdatabasetools:MultiqcModule",
            "fastp = multiqc.modules.fastp:MultiqcModule",
            "fastq_screen = multiqc.modules.fastq_screen:MultiqcModule",
            "fastqc = multiqc.modules.fastqc:MultiqcModule",
            "featureCounts = multiqc.modules.featureCounts:MultiqcModule",
            "fgbio = multiqc.modules.fgbio:MultiqcModule",
            "flash = multiqc.modules.flash:MultiqcModule",
            "flexbar = multiqc.modules.flexbar:MultiqcModule",
            "gffcompare = multiqc.modules.gffcompare:MultiqcModule",
            "gatk = multiqc.modules.gatk:MultiqcModule",
            "goleft_indexcov = multiqc.modules.goleft_indexcov:MultiqcModule",
            "happy = multiqc.modules.happy:MultiqcModule",
            "hicexplorer = multiqc.modules.hicexplorer:MultiqcModule",
            "hicpro = multiqc.modules.hicpro:MultiqcModule",
            "hicup = multiqc.modules.hicup:MultiqcModule",
            "hisat2 = multiqc.modules.hisat2:MultiqcModule",
            "homer = multiqc.modules.homer:MultiqcModule",
            "hops = multiqc.modules.hops:MultiqcModule",
            "htseq = multiqc.modules.htseq:MultiqcModule",
            "interop = multiqc.modules.interop:MultiqcModule",
            "ivar = multiqc.modules.ivar:MultiqcModule",
            "jcvi = multiqc.modules.jcvi:MultiqcModule",
            "jellyfish = multiqc.modules.jellyfish:MultiqcModule",
            "kaiju = multiqc.modules.kaiju:MultiqcModule",
            "kallisto = multiqc.modules.kallisto:MultiqcModule",
            "kat = multiqc.modules.kat:MultiqcModule",
            "kraken = multiqc.modules.kraken:MultiqcModule",
            "leehom = multiqc.modules.leehom:MultiqcModule",
            "lima = multiqc.modules.lima:MultiqcModule",
            "longranger = multiqc.modules.longranger:MultiqcModule",
            "macs2 = multiqc.modules.macs2:MultiqcModule",
            "malt = multiqc.modules.malt:MultiqcModule",
            "methylQA = multiqc.modules.methylQA:MultiqcModule",
            "minionqc = multiqc.modules.minionqc:MultiqcModule",
            "mirtop = multiqc.modules.mirtop:MultiqcModule",
            "mirtrace = multiqc.modules.mirtrace:MultiqcModule",
            "mosdepth = multiqc.modules.mosdepth:MultiqcModule",
            "mtnucratio = multiqc.modules.mtnucratio:MultiqcModule",
            "multivcfanalyzer = multiqc.modules.multivcfanalyzer:MultiqcModule",
            "nanostat = multiqc.modules.nanostat:MultiqcModule",
            "ngsderive = multiqc.modules.ngsderive:MultiqcModule",
            "odgi = multiqc.modules.odgi:MultiqcModule",
            "optitype = multiqc.modules.optitype:MultiqcModule",
            "pangolin = multiqc.modules.pangolin:MultiqcModule",
            "peddy = multiqc.modules.peddy:MultiqcModule",
            "phantompeakqualtools = multiqc.modules.phantompeakqualtools:MultiqcModule",
            "picard = multiqc.modules.picard:MultiqcModule",
            "preseq = multiqc.modules.preseq:MultiqcModule",
            "prokka = multiqc.modules.prokka:MultiqcModule",
            "purple = multiqc.modules.purple:MultiqcModule",
            "pychopper = multiqc.modules.pychopper:MultiqcModule",
            "pycoqc = multiqc.modules.pycoqc:MultiqcModule",
            "qc3C = multiqc.modules.qc3C:MultiqcModule",
            "qorts = multiqc.modules.qorts:MultiqcModule",
            "qualimap = multiqc.modules.qualimap:MultiqcModule",
            "quast = multiqc.modules.quast:MultiqcModule",
            "rna_seqc = multiqc.modules.rna_seqc:MultiqcModule",
            "rockhopper = multiqc.modules.rockhopper:MultiqcModule",
            "rsem = multiqc.modules.rsem:MultiqcModule",
            "rseqc = multiqc.modules.rseqc:MultiqcModule",
            "salmon = multiqc.modules.salmon:MultiqcModule",
            "sambamba = multiqc.modules.sambamba:MultiqcModule",
            "samblaster = multiqc.modules.samblaster:MultiqcModule",
            "samtools = multiqc.modules.samtools:MultiqcModule",
            "sargasso = multiqc.modules.sargasso:MultiqcModule",
            "sentieon = multiqc.modules.sentieon:MultiqcModule",
            "seqyclean = multiqc.modules.seqyclean:MultiqcModule",
            "sexdeterrmine = multiqc.modules.sexdeterrmine:MultiqcModule",
            "sickle = multiqc.modules.sickle:MultiqcModule",
            "skewer = multiqc.modules.skewer:MultiqcModule",
            "slamdunk = multiqc.modules.slamdunk:MultiqcModule",
            "snippy = multiqc.modules.snippy:MultiqcModule",
            "snpeff = multiqc.modules.snpeff:MultiqcModule",
            "snpsplit = multiqc.modules.snpsplit:MultiqcModule",
            "somalier = multiqc.modules.somalier:MultiqcModule",
            "sortmerna = multiqc.modules.sortmerna:MultiqcModule",
            "stacks = multiqc.modules.stacks:MultiqcModule",
            "star = multiqc.modules.star:MultiqcModule",
            "supernova = multiqc.modules.supernova:MultiqcModule",
            "theta2 = multiqc.modules.theta2:MultiqcModule",
            "tophat = multiqc.modules.tophat:MultiqcModule",
            "trimmomatic = multiqc.modules.trimmomatic:MultiqcModule",
            "varscan2 = multiqc.modules.varscan2:MultiqcModule",
            "vcftools = multiqc.modules.vcftools:MultiqcModule",
            "vep = multiqc.modules.vep:MultiqcModule",
            "verifybamid = multiqc.modules.verifybamid:MultiqcModule",
        ],
        "multiqc.templates.v1": [
            "default = multiqc.templates.default",
            "default_dev = multiqc.templates.default_dev",
            "sections = multiqc.templates.sections",
            "simple = multiqc.templates.simple",
            "gathered = multiqc.templates.gathered",
            "geo = multiqc.templates.geo",
>>>>>>> a259b089
        ],
        ## See https://multiqc.info/docs/#multiqc-plugins for documentation
        #       'multiqc.cli_options.v1': [
        #           'my-new-option = myplugin.cli:new_option'
        #       ],
        #       'multiqc.hooks.v1': [
        #           'before_config = myplugin.hooks:before_config',
        #           'config_loaded = myplugin.hooks:config_loaded',
        #           'execution_start = myplugin.hooks:execution_start',
        #           'before_modules = myplugin.hooks:before_modules',
        #           'after_modules = myplugin.hooks:after_modules',
        #           'before_report_generation = myplugin.hooks:before_report_generation',
        #           'execution_finish = myplugin.hooks:execution_finish',
        #       ]
    },
    classifiers=[
        "Development Status :: 5 - Production/Stable",
        "Environment :: Console",
        "Environment :: Web Environment",
        "Intended Audience :: Science/Research",
        "License :: OSI Approved :: GNU General Public License v3 (GPLv3)",
        "Natural Language :: English",
        "Operating System :: MacOS :: MacOS X",
        "Operating System :: POSIX",
        "Operating System :: Unix",
        "Programming Language :: Python",
        "Programming Language :: JavaScript",
        "Topic :: Scientific/Engineering",
        "Topic :: Scientific/Engineering :: Bio-Informatics",
        "Topic :: Scientific/Engineering :: Visualization",
    ],
)

print(
    """
--------------------------------
 MultiQC installation complete!
--------------------------------
For help in running MultiQC, please see the documentation available
at http://multiqc.info or run: multiqc --help
<<<<<<< HEAD
""")
=======
"""
)
>>>>>>> a259b089
<|MERGE_RESOLUTION|>--- conflicted
+++ resolved
@@ -44,26 +44,12 @@
 jinja2_version = ">=2.9"
 markdown_version = ""
 if sys.version_info[0:2] < (3, 6):
-<<<<<<< HEAD
-    # MatPlotLib v3 dropped Python 2 support. Version 3.1 onwards only supports Python 3.5+
-    matplotlib_version += ',<3.0.0'
-    # Numpy v1.17 dropped Python 2 and Python 3.4 support
-    numpy_version = '<1.17'
-    networkx_version = '<2.3'
-#else:
-    # Unlike pip, setuptools install_requires will install pre-releases!
-    # Matplotlib often ships these and they very often break
-    # Pinning a maximum version prevents this, but can make dependency management more difficult, sorry!
-    # See: https://github.com/pypa/setuptools/issues/855
-    #matplotlib_version += ',<=3.4.2'
-=======
     # Lots of tools have dropped Python 3 support, so limit their versions
     matplotlib_version += ",<3.0.0"
     numpy_version = "<1.17"
     networkx_version = "<2.3"
     jinja2_version += ",<3.0"
     markdown_version = "<3.2"
->>>>>>> a259b089
 
 install_requires = [
     "matplotlib" + matplotlib_version,
@@ -101,103 +87,6 @@
         "console_scripts": [
             "multiqc=multiqc.__main__:multiqc",
         ],
-<<<<<<< HEAD
-        'multiqc.modules.v1': [
-            'adapterRemoval = multiqc.modules.adapterRemoval:MultiqcModule',
-            'afterqc = multiqc.modules.afterqc:MultiqcModule',
-            'bamtools = multiqc.modules.bamtools:MultiqcModule',
-            'bbmap = multiqc.modules.bbmap:MultiqcModule',
-            'bcftools = multiqc.modules.bcftools:MultiqcModule',
-            'bcl2fastq = multiqc.modules.bcl2fastq:MultiqcModule',
-            'biobambam2 = multiqc.modules.biobambam2:MultiqcModule',
-            'biobloomtools = multiqc.modules.biobloomtools:MultiqcModule',
-            'bismark = multiqc.modules.bismark:MultiqcModule',
-            'biscuit = multiqc.modules.biscuit:MultiqcModule',
-            'bowtie1 = multiqc.modules.bowtie1:MultiqcModule',
-            'bowtie2 = multiqc.modules.bowtie2:MultiqcModule',
-            'busco = multiqc.modules.busco:MultiqcModule',
-            'cellranger = multiqc.modules.cellranger:MultiqcModule',
-            'cellranger_count = multiqc.modules.cellranger_count:MultiqcModule',
-            'starsolo = multiqc.modules.starsolo:MultiqcModule',
-            'qiime2 = multiqc.modules.qiime2:MultiqcModule',
-            'clipandmerge = multiqc.modules.clipandmerge:MultiqcModule',
-            'clusterflow = multiqc.modules.clusterflow:MultiqcModule',
-            'conpair = multiqc.modules.conpair:MultiqcModule',
-            'custom_content = multiqc.modules.custom_content:custom_module_classes', # special case
-            'cutadapt = multiqc.modules.cutadapt:MultiqcModule',
-            'damageprofiler = multiqc.modules.damageprofiler:MultiqcModule',
-            'disambiguate = multiqc.modules.disambiguate:MultiqcModule',
-            'dedup = multiqc.modules.dedup:MultiqcModule',
-            'deeptools = multiqc.modules.deeptools:MultiqcModule',
-            'fastp = multiqc.modules.fastp:MultiqcModule',
-            'fastv = multiqc.modules.fastv:MultiqcModule',
-            'fastq_screen = multiqc.modules.fastq_screen:MultiqcModule',
-            'fastqc = multiqc.modules.fastqc:MultiqcModule',
-            'fastqc_rnaseq = multiqc.modules.fastqc_rnaseq:MultiqcModule',
-            'featureCounts = multiqc.modules.featureCounts:MultiqcModule',
-            'fgbio = multiqc.modules.fgbio:MultiqcModule',
-            'flash = multiqc.modules.flash:MultiqcModule',
-            'flexbar = multiqc.modules.flexbar:MultiqcModule',
-            'gatk = multiqc.modules.gatk:MultiqcModule',
-            'goleft_indexcov = multiqc.modules.goleft_indexcov:MultiqcModule',
-            'happy = multiqc.modules.happy:MultiqcModule',
-            'hicexplorer = multiqc.modules.hicexplorer:MultiqcModule',
-            'hicup = multiqc.modules.hicup:MultiqcModule',
-            'hicpro = multiqc.modules.hicpro:MultiqcModule',
-            'hisat2 = multiqc.modules.hisat2:MultiqcModule',
-            'homer = multiqc.modules.homer:MultiqcModule',
-            'htseq = multiqc.modules.htseq:MultiqcModule',
-            'interop = multiqc.modules.interop:MultiqcModule',
-            'jellyfish = multiqc.modules.jellyfish:MultiqcModule',
-            'kallisto = multiqc.modules.kallisto:MultiqcModule',
-            'kat = multiqc.modules.kat:MultiqcModule',
-            'leehom = multiqc.modules.leehom:MultiqcModule',
-            'longranger = multiqc.modules.longranger:MultiqcModule',
-            'macs2 = multiqc.modules.macs2:MultiqcModule',
-            'methylQA = multiqc.modules.methylQA:MultiqcModule',
-            'mirtrace = multiqc.modules.mirtrace:MultiqcModule',
-            'minionqc = multiqc.modules.minionqc:MultiqcModule',
-            'mosdepth = multiqc.modules.mosdepth:MultiqcModule',
-            'mtnucratio = multiqc.modules.mtnucratio:MultiqcModule',
-            'peddy = multiqc.modules.peddy:MultiqcModule',
-            'phantompeakqualtools = multiqc.modules.phantompeakqualtools:MultiqcModule',
-            'picard = multiqc.modules.picard:MultiqcModule',
-            'preseq = multiqc.modules.preseq:MultiqcModule',
-            'prokka = multiqc.modules.prokka:MultiqcModule',
-            'qorts = multiqc.modules.qorts:MultiqcModule',
-            'qualimap = multiqc.modules.qualimap:MultiqcModule',
-            'quast = multiqc.modules.quast:MultiqcModule',
-            'rna_seqc = multiqc.modules.rna_seqc:MultiqcModule',
-            'rsem = multiqc.modules.rsem:MultiqcModule',
-            'rseqc = multiqc.modules.rseqc:MultiqcModule',
-            'salmon = multiqc.modules.salmon:MultiqcModule',
-            'samblaster = multiqc.modules.samblaster:MultiqcModule',
-            'samtools = multiqc.modules.samtools:MultiqcModule',
-            'sargasso = multiqc.modules.sargasso:MultiqcModule',
-            'seqyclean = multiqc.modules.seqyclean:MultiqcModule',
-            'sexdeterrmine = multiqc.modules.sexdeterrmine:MultiqcModule',
-            'skewer = multiqc.modules.skewer:MultiqcModule',
-            'slamdunk = multiqc.modules.slamdunk:MultiqcModule',
-            'snpeff = multiqc.modules.snpeff:MultiqcModule',
-            'sortmerna = multiqc.modules.sortmerna:MultiqcModule',
-            'stacks = multiqc.modules.stacks:MultiqcModule',
-            'star = multiqc.modules.star:MultiqcModule',
-            'supernova = multiqc.modules.supernova:MultiqcModule',
-            'theta2 = multiqc.modules.theta2:MultiqcModule',
-            'tophat = multiqc.modules.tophat:MultiqcModule',
-            'trimmomatic = multiqc.modules.trimmomatic:MultiqcModule',
-            'vcftools = multiqc.modules.vcftools:MultiqcModule',
-            'verifybamid = multiqc.modules.verifybamid:MultiqcModule',
-            'unitas = multiqc.modules.unitas:MultiqcModule'
-        ],
-        'multiqc.templates.v1': [
-            'default = multiqc.templates.default',
-            'default_dev = multiqc.templates.default_dev',
-            'sections = multiqc.templates.sections',
-            'simple = multiqc.templates.simple',
-            'geo = multiqc.templates.geo',
-            'gcf = multiqc.templates.gcf'
-=======
         "multiqc.modules.v1": [
             "adapterRemoval = multiqc.modules.adapterRemoval:MultiqcModule",
             "afterqc = multiqc.modules.afterqc:MultiqcModule",
@@ -311,6 +200,14 @@
             "vcftools = multiqc.modules.vcftools:MultiqcModule",
             "vep = multiqc.modules.vep:MultiqcModule",
             "verifybamid = multiqc.modules.verifybamid:MultiqcModule",
+            ### GCF modules goes here ###
+            'cellranger = multiqc.modules.cellranger:MultiqcModule',
+            'cellranger_count = multiqc.modules.cellranger_count:MultiqcModule',
+            'starsolo = multiqc.modules.starsolo:MultiqcModule',
+            'qiime2 = multiqc.modules.qiime2:MultiqcModule',
+            'fastqc_rnaseq = multiqc.modules.fastqc_rnaseq:MultiqcModule',
+            'fastv = multiqc.modules.fastv:MultiqcModule',
+            'unitas = multiqc.modules.unitas:MultiqcModule'
         ],
         "multiqc.templates.v1": [
             "default = multiqc.templates.default",
@@ -319,7 +216,7 @@
             "simple = multiqc.templates.simple",
             "gathered = multiqc.templates.gathered",
             "geo = multiqc.templates.geo",
->>>>>>> a259b089
+            "gcf = multiqc.templates.gcf"
         ],
         ## See https://multiqc.info/docs/#multiqc-plugins for documentation
         #       'multiqc.cli_options.v1': [
@@ -360,9 +257,5 @@
 --------------------------------
 For help in running MultiQC, please see the documentation available
 at http://multiqc.info or run: multiqc --help
-<<<<<<< HEAD
-""")
-=======
 """
-)
->>>>>>> a259b089
+)