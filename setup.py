#!/usr/bin/env python
"""
MultiQC is a tool to aggregate bioinformatics results across many samples into a single report. It is written in Python and contains modules for a large number of common bioinformatics tools.

You can install MultiQC from PyPI as follows::

    pip install multiqc

Then it's just a case of going to your analysis directory and running the script::

    multiqc .

MultiQC will scan the specified directory (:code:`'.'` is the current dir) and produce a report detailing whatever it finds.

The report is created in :code:`multiqc_report.html` by default. Tab-delimited data files are created in :code:`multiqc_data/` to give easy access for downstream processing.

For more detailed instructions, run :code:`multiqc -h`

See the MultiQC website for documentation and tutorial videos: http://multiqc.info

MultiQC was written by Phil Ewels (http://phil.ewels.co.uk) at Seqera Labs (https://seqera.io/), originally at SciLifeLab Sweden (http://www.scilifelab.se)
"""

from setuptools import find_packages, setup

version = "1.18dev"
dl_version = "master" if "dev" in version else "v{}".format(version)

print(
    f"""-----------------------------------
 Installing MultiQC version {version}
-----------------------------------

"""
)

setup(
    name="multiqc",
    version=version,
    author="Phil Ewels",
    author_email="phil.ewels@seqera.io",
    description="Create aggregate bioinformatics analysis reports across many samples and tools",
    long_description=__doc__,
    keywords=["bioinformatics", "biology", "sequencing", "NGS", "next generation sequencing", "quality control"],
    url="http://multiqc.info",
    download_url="https://github.com/ewels/MultiQC/tarball/{}".format(dl_version),
    license="GPLv3",
    packages=find_packages(),
    include_package_data=True,
    zip_safe=False,
    install_requires=[
        "matplotlib>=2.1.1",
        "networkx>=2.5.1",
        "numpy",
        "click",
        "coloredlogs",
        "future>0.14.0",
        "jinja2>=3.0.0",
        "markdown",
        "packaging",
        "pyyaml>=4",
        "requests",
        "rich>=10",
        "rich-click",
        "spectra>=0.0.10",
        "importlib-metadata",
        "humanize",
    ],
    entry_points={
        "console_scripts": [
            "multiqc=multiqc.__main__:run_multiqc",
        ],
        "multiqc.modules.v1": [
            "adapterRemoval = multiqc.modules.adapterRemoval:MultiqcModule",
            "afterqc = multiqc.modules.afterqc:MultiqcModule",
            "anglerfish = multiqc.modules.anglerfish:MultiqcModule",
            "bakta = multiqc.modules.bakta:MultiqcModule",
            "bamtools = multiqc.modules.bamtools:MultiqcModule",
            "bbduk = multiqc.modules.bbduk:MultiqcModule",
            "bbmap = multiqc.modules.bbmap:MultiqcModule",
            "bcftools = multiqc.modules.bcftools:MultiqcModule",
            "bcl2fastq = multiqc.modules.bcl2fastq:MultiqcModule",
            "bclconvert = multiqc.modules.bclconvert:MultiqcModule",
            "biobambam2 = multiqc.modules.biobambam2:MultiqcModule",
            "biobloomtools = multiqc.modules.biobloomtools:MultiqcModule",
            "biscuit = multiqc.modules.biscuit:MultiqcModule",
            "bismark = multiqc.modules.bismark:MultiqcModule",
            "bowtie1 = multiqc.modules.bowtie1:MultiqcModule",
            "bowtie2 = multiqc.modules.bowtie2:MultiqcModule",
            "bracken = multiqc.modules.bracken:MultiqcModule",
            "busco = multiqc.modules.busco:MultiqcModule",
            "bustools = multiqc.modules.bustools:MultiqcModule",
            "ccs = multiqc.modules.ccs:MultiqcModule",
<<<<<<< HEAD
=======
            "cellranger = multiqc.modules.cellranger:MultiqcModule",
>>>>>>> 5eb990d3
            "checkqc = multiqc.modules.checkqc:MultiqcModule",
            "clipandmerge = multiqc.modules.clipandmerge:MultiqcModule",
            "clusterflow = multiqc.modules.clusterflow:MultiqcModule",
            "conpair = multiqc.modules.conpair:MultiqcModule",
            "custom_content = multiqc.modules.custom_content:custom_module_classes",  # special case
            "cutadapt = multiqc.modules.cutadapt:MultiqcModule",
            "damageprofiler = multiqc.modules.damageprofiler:MultiqcModule",
            "dedup = multiqc.modules.dedup:MultiqcModule",
            "deeptools = multiqc.modules.deeptools:MultiqcModule",
            "diamond = multiqc.modules.diamond:MultiqcModule",
            "disambiguate = multiqc.modules.disambiguate:MultiqcModule",
            "dragen = multiqc.modules.dragen:MultiqcModule",
            "dragen_fastqc = multiqc.modules.dragen_fastqc:MultiqcModule",
            "eigenstratdatabasetools = multiqc.modules.eigenstratdatabasetools:MultiqcModule",
            "fastp = multiqc.modules.fastp:MultiqcModule",
            "fastq_screen = multiqc.modules.fastq_screen:MultiqcModule",
            "fastqc = multiqc.modules.fastqc:MultiqcModule",
            "featureCounts = multiqc.modules.featureCounts:MultiqcModule",
            "fgbio = multiqc.modules.fgbio:MultiqcModule",
            "flash = multiqc.modules.flash:MultiqcModule",
            "flexbar = multiqc.modules.flexbar:MultiqcModule",
            "filtlong = multiqc.modules.filtlong:MultiqcModule",
            "freyja = multiqc.modules.freyja:MultiqcModule",
            "gffcompare = multiqc.modules.gffcompare:MultiqcModule",
            "gatk = multiqc.modules.gatk:MultiqcModule",
            "goleft_indexcov = multiqc.modules.goleft_indexcov:MultiqcModule",
            "gopeaks = multiqc.modules.gopeaks:MultiqcModule",
            "happy = multiqc.modules.happy:MultiqcModule",
            "hicexplorer = multiqc.modules.hicexplorer:MultiqcModule",
            "hicpro = multiqc.modules.hicpro:MultiqcModule",
            "hicup = multiqc.modules.hicup:MultiqcModule",
            "hifiasm = multiqc.modules.hifiasm:MultiqcModule",
            "hisat2 = multiqc.modules.hisat2:MultiqcModule",
            "homer = multiqc.modules.homer:MultiqcModule",
            "hops = multiqc.modules.hops:MultiqcModule",
            "htseq = multiqc.modules.htseq:MultiqcModule",
            "humid = multiqc.modules.humid:MultiqcModule",
            "interop = multiqc.modules.interop:MultiqcModule",
            "ivar = multiqc.modules.ivar:MultiqcModule",
            "jcvi = multiqc.modules.jcvi:MultiqcModule",
            "jellyfish = multiqc.modules.jellyfish:MultiqcModule",
            "kaiju = multiqc.modules.kaiju:MultiqcModule",
            "kallisto = multiqc.modules.kallisto:MultiqcModule",
            "kat = multiqc.modules.kat:MultiqcModule",
            "kraken = multiqc.modules.kraken:MultiqcModule",
            "leehom = multiqc.modules.leehom:MultiqcModule",
            "librarian = multiqc.modules.librarian:MultiqcModule",
            "lima = multiqc.modules.lima:MultiqcModule",
            "longranger = multiqc.modules.longranger:MultiqcModule",
            "macs2 = multiqc.modules.macs2:MultiqcModule",
            "malt = multiqc.modules.malt:MultiqcModule",
            "mapdamage = multiqc.modules.mapdamage:MultiqcModule",
            "methylQA = multiqc.modules.methylQA:MultiqcModule",
            "minionqc = multiqc.modules.minionqc:MultiqcModule",
            "mirtop = multiqc.modules.mirtop:MultiqcModule",
            "mirtrace = multiqc.modules.mirtrace:MultiqcModule",
            "mosdepth = multiqc.modules.mosdepth:MultiqcModule",
            "motus = multiqc.modules.motus:MultiqcModule",
            "mtnucratio = multiqc.modules.mtnucratio:MultiqcModule",
            "multivcfanalyzer = multiqc.modules.multivcfanalyzer:MultiqcModule",
            "nanostat = multiqc.modules.nanostat:MultiqcModule",
            "nextclade = multiqc.modules.nextclade:MultiqcModule",
            "ngsderive = multiqc.modules.ngsderive:MultiqcModule",
            "odgi = multiqc.modules.odgi:MultiqcModule",
            "optitype = multiqc.modules.optitype:MultiqcModule",
            "pangolin = multiqc.modules.pangolin:MultiqcModule",
            "pbmarkdup = multiqc.modules.pbmarkdup:MultiqcModule",
            "peddy = multiqc.modules.peddy:MultiqcModule",
            "phantompeakqualtools = multiqc.modules.phantompeakqualtools:MultiqcModule",
            "picard = multiqc.modules.picard:MultiqcModule",
            "porechop = multiqc.modules.porechop:MultiqcModule",
            "preseq = multiqc.modules.preseq:MultiqcModule",
            "prinseqplusplus = multiqc.modules.prinseqplusplus:MultiqcModule",
            "prokka = multiqc.modules.prokka:MultiqcModule",
            "purple = multiqc.modules.purple:MultiqcModule",
            "pychopper = multiqc.modules.pychopper:MultiqcModule",
            "pycoqc = multiqc.modules.pycoqc:MultiqcModule",
            "qc3C = multiqc.modules.qc3C:MultiqcModule",
            "qorts = multiqc.modules.qorts:MultiqcModule",
            "qualimap = multiqc.modules.qualimap:MultiqcModule",
            "quast = multiqc.modules.quast:MultiqcModule",
            "rna_seqc = multiqc.modules.rna_seqc:MultiqcModule",
            "rockhopper = multiqc.modules.rockhopper:MultiqcModule",
            "rsem = multiqc.modules.rsem:MultiqcModule",
            "rseqc = multiqc.modules.rseqc:MultiqcModule",
            "seqera_cli = multiqc.modules.seqera_cli:MultiqcModule",
            "salmon = multiqc.modules.salmon:MultiqcModule",
            "sambamba = multiqc.modules.sambamba:MultiqcModule",
            "samblaster = multiqc.modules.samblaster:MultiqcModule",
            "samtools = multiqc.modules.samtools:MultiqcModule",
            "sargasso = multiqc.modules.sargasso:MultiqcModule",
            "seqyclean = multiqc.modules.seqyclean:MultiqcModule",
            "sexdeterrmine = multiqc.modules.sexdeterrmine:MultiqcModule",
            "sickle = multiqc.modules.sickle:MultiqcModule",
            "skewer = multiqc.modules.skewer:MultiqcModule",
            "slamdunk = multiqc.modules.slamdunk:MultiqcModule",
            "snippy = multiqc.modules.snippy:MultiqcModule",
            "snpeff = multiqc.modules.snpeff:MultiqcModule",
            "snpsplit = multiqc.modules.snpsplit:MultiqcModule",
            "somalier = multiqc.modules.somalier:MultiqcModule",
            "sortmerna = multiqc.modules.sortmerna:MultiqcModule",
            "sourmash = multiqc.modules.sourmash:MultiqcModule",
            "stacks = multiqc.modules.stacks:MultiqcModule",
            "star = multiqc.modules.star:MultiqcModule",
            "supernova = multiqc.modules.supernova:MultiqcModule",
            "theta2 = multiqc.modules.theta2:MultiqcModule",
            "tophat = multiqc.modules.tophat:MultiqcModule",
            "trimmomatic = multiqc.modules.trimmomatic:MultiqcModule",
            "truvari = multiqc.modules.truvari:MultiqcModule",
            "umitools = multiqc.modules.umitools:MultiqcModule",
            "varscan2 = multiqc.modules.varscan2:MultiqcModule",
            "vcftools = multiqc.modules.vcftools:MultiqcModule",
            "vep = multiqc.modules.vep:MultiqcModule",
            "verifybamid = multiqc.modules.verifybamid:MultiqcModule",
<<<<<<< HEAD
            ### GCF modules goes here ###
            'cellranger = multiqc.modules.cellranger:MultiqcModule',
            'cellranger_count = multiqc.modules.cellranger_count:MultiqcModule',
            'starsolo = multiqc.modules.starsolo:MultiqcModule',
            'qiime2 = multiqc.modules.qiime2:MultiqcModule',
            'fastqc_rnaseq = multiqc.modules.fastqc_rnaseq:MultiqcModule',
            'fastv = multiqc.modules.fastv:MultiqcModule',
            'unitas = multiqc.modules.unitas:MultiqcModule'
=======
            "whatshap = multiqc.modules.whatshap:MultiqcModule",
            "xenome = multiqc.modules.xenome:MultiqcModule",
>>>>>>> 5eb990d3
        ],
        "multiqc.templates.v1": [
            "default = multiqc.templates.default",
            "default_dev = multiqc.templates.default_dev",
            "sections = multiqc.templates.sections",
            "simple = multiqc.templates.simple",
            "gathered = multiqc.templates.gathered",
            "geo = multiqc.templates.geo",
            "gcf = multiqc.templates.gcf"
        ],
        ## See https://multiqc.info/docs/#multiqc-plugins for documentation
        # 'multiqc.cli_options.v1': [
        #     'my-new-option = myplugin.cli:new_option'
        # ],
        # 'multiqc.hooks.v1': [
        #     'before_config = myplugin.hooks:before_config',
        #     'config_loaded = myplugin.hooks:config_loaded',
        #     'execution_start = myplugin.hooks:execution_start',
        #     'before_modules = myplugin.hooks:before_modules',
        #     'after_modules = myplugin.hooks:after_modules',
        #     'before_report_generation = myplugin.hooks:before_report_generation',
        #     'execution_finish = myplugin.hooks:execution_finish',
        # ]
    },
    classifiers=[
        "Development Status :: 5 - Production/Stable",
        "Environment :: Console",
        "Environment :: Web Environment",
        "Intended Audience :: Science/Research",
        "License :: OSI Approved :: GNU General Public License v3 (GPLv3)",
        "Natural Language :: English",
        "Operating System :: MacOS :: MacOS X",
        "Operating System :: POSIX",
        "Operating System :: Unix",
        "Programming Language :: Python",
        "Programming Language :: JavaScript",
        "Topic :: Scientific/Engineering",
        "Topic :: Scientific/Engineering :: Bio-Informatics",
        "Topic :: Scientific/Engineering :: Visualization",
    ],
)

print(
    """
--------------------------------
 MultiQC installation complete!
--------------------------------
For help in running MultiQC, please see the documentation available
at http://multiqc.info or run: multiqc --help
"""
)<|MERGE_RESOLUTION|>--- conflicted
+++ resolved
@@ -91,10 +91,6 @@
             "busco = multiqc.modules.busco:MultiqcModule",
             "bustools = multiqc.modules.bustools:MultiqcModule",
             "ccs = multiqc.modules.ccs:MultiqcModule",
-<<<<<<< HEAD
-=======
-            "cellranger = multiqc.modules.cellranger:MultiqcModule",
->>>>>>> 5eb990d3
             "checkqc = multiqc.modules.checkqc:MultiqcModule",
             "clipandmerge = multiqc.modules.clipandmerge:MultiqcModule",
             "clusterflow = multiqc.modules.clusterflow:MultiqcModule",
@@ -209,7 +205,8 @@
             "vcftools = multiqc.modules.vcftools:MultiqcModule",
             "vep = multiqc.modules.vep:MultiqcModule",
             "verifybamid = multiqc.modules.verifybamid:MultiqcModule",
-<<<<<<< HEAD
+            "whatshap = multiqc.modules.whatshap:MultiqcModule",
+            "xenome = multiqc.modules.xenome:MultiqcModule",
             ### GCF modules goes here ###
             'cellranger = multiqc.modules.cellranger:MultiqcModule',
             'cellranger_count = multiqc.modules.cellranger_count:MultiqcModule',
@@ -218,10 +215,6 @@
             'fastqc_rnaseq = multiqc.modules.fastqc_rnaseq:MultiqcModule',
             'fastv = multiqc.modules.fastv:MultiqcModule',
             'unitas = multiqc.modules.unitas:MultiqcModule'
-=======
-            "whatshap = multiqc.modules.whatshap:MultiqcModule",
-            "xenome = multiqc.modules.xenome:MultiqcModule",
->>>>>>> 5eb990d3
         ],
         "multiqc.templates.v1": [
             "default = multiqc.templates.default",
